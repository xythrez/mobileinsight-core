--- conflicted
+++ resolved
@@ -14,14 +14,10 @@
 command_files/cmds.txt
 
 # ws_dissect executable
-<<<<<<< HEAD
 ws_dissector/ws_dissector
 
 # OSX file
 .DS_Store
-=======
-ws_dissector/dissect
 
 # documentation build
-docs/_build
->>>>>>> a952576c
+docs/_build