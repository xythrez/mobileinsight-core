--- conflicted
+++ resolved
@@ -20,20 +20,6 @@
     Initialize and return the option parser.
     """
     opt = optparse.OptionParser(prog="com-monitor",
-<<<<<<< HEAD
-                                usage="usage: %prog [option] LOGFILE ...",
-                                description="")
-    opt.add_option("-p", "--phy-serial-name", metavar="STR",
-                   action="store", type="string", dest="phy_serial_name", 
-                   help="Manually set the name of physical serial name.")
-    opt.add_option("-v", "--vir-serial-name", metavar="STR",
-                   action="store", type="string", dest="vir_serial_name", 
-                   help="Manually set the name of virtual serial name.")
-    opt.add_option(None, "--phy-baudrate", metavar="N",
-                   action="store", type="int", dest="phy_baudrate", 
-                   help="Manually set the physical baud rate [DEFAULT: ].")
-    opt.set_defaults(phy_serial_name=None, vir_serial_name=None, phy_baudrate=9600)
-=======
                                 usage="usage: %prog [options] LOGFILE ...",
                                 description="COM serial port sniffer.")
     opt.add_option("-p", "--phy-serial-name",
@@ -53,7 +39,6 @@
                     action="store", type="string", dest="log_comment", 
                     help="Add a beginning comment on log.")
     opt.set_defaults(phy_baudrate=9600)
->>>>>>> be59d33c
     return opt
 
 
@@ -106,35 +91,6 @@
 if __name__ == "__main__":
     opt = init_opt()
     options, args = opt.parse_args(sys.argv[1:])
-<<<<<<< HEAD
-    print repr(options), repr(args)
-
-    if len(args) == 0:      # args[0] is NOT the name of script
-        opt.print_usage()
-        sys.exit(0)
-
-    log_name = args[0]
-    print "LOGFILE: %s" % log_name
-
-    if options.phy_serial_name is None or options.vir_serial_name is None:
-        phy_ser_name, vir_ser_name = detect_ports()
-    if options.phy_serial_name is not None:
-        phy_ser_name = options.phy_serial_name
-    if options.vir_serial_name is not None:
-        vir_ser_name = options.vir_serial_name
-    print "PHY COM: %s" % phy_ser_name
-    print "VIR COM: %s" % vir_ser_name
-
-    if phy_ser_name is None or vir_ser_name is None:
-        sys.stderr.write("Serial port name error.\n")
-        sys.exit(1)
-
-    phy_baudrate = options.phy_baudrate
-    print "PHY BAUD RATE: %d" % phy_baudrate
-
-    try:
-        log = open(log_name, "w")
-=======
 
     if len(args) == 0:      # args[0] is NOT the name of script
         opt.print_help()
@@ -167,7 +123,6 @@
         log = open(log_name, "w")
         if log_comment:
             log.write("#%s\n" % log_comment)
->>>>>>> be59d33c
 
         start = time.time()
         call_period = 2         # call print_stats every 2 secs
@@ -183,22 +138,14 @@
             s = vir_ser.read(32)
             now = time.time()
             if s:
-<<<<<<< HEAD
-                log.write("%.3f PHY<<== %03d, %s, %s\n" % (now - start, len(s), str_to_printable(s), str_to_hex(s)))
-=======
                 log.write(">%.4f OUT %d \n%s\n" % (now - start, len(s), str_to_hex(s)))
->>>>>>> be59d33c
                 output_bytes = output_bytes + len(s)
                 phy_ser.write(s)
 
             s = phy_ser.read(64)
             now = time.time()
             if s:
-<<<<<<< HEAD
-                log.write("%.3f PHY==>> %03d, %s, %s\n" % (now - start, len(s), str_to_printable(s), str_to_hex(s)))
-=======
                 log.write(">%.4f IN %d \n%s\n" % (now - start, len(s), str_to_hex(s)))
->>>>>>> be59d33c
                 income_bytes = income_bytes + len(s)
                 vir_ser.write(s)
 
@@ -208,10 +155,7 @@
                 print_stats(income_bytes / (1000. * call_period), output_bytes / (1000. * call_period))
                 income_bytes = output_bytes = 0
                 last_call = now
-<<<<<<< HEAD
-=======
 
->>>>>>> be59d33c
     except IOError, e:
         sys.exit(e)
     except Exception,e:
