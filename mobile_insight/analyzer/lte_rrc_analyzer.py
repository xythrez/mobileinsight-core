--- conflicted
+++ resolved
@@ -365,7 +365,6 @@
 
             # serving cell and intra-frequency reselection info
             if field.get('name') == "lte-rrc.sib3_element":
-<<<<<<< HEAD
 
                 field_val = {}
 
@@ -419,79 +418,14 @@
                                          's_IntraSearch': str(float(field_val['lte-rrc.s_IntraSearch']) * 2)})
                 self.broadcast_info('SIB_CONFIG', self.__config[cur_pair].dump_dict())
                 self.log_info('SIB_CONFIG: ' + str(self.__config[cur_pair].dump()))
-
-=======
-                
-                try:
-                    field_val = {}
-
-                    # Default value setting
-                    # FIXME: set default to those in TS36.331
-                    field_val['lte-rrc.cellReselectionPriority'] = 0  # mandatory
-                    field_val['lte-rrc.threshServingLow'] = None  # mandatory
-                    field_val['lte-rrc.s_NonIntraSearch'] = "inf"
-                    field_val['lte-rrc.q_Hyst'] = 0
-                    field_val['lte-rrc.utra_q_RxLevMin'] = None  # mandatory
-                    field_val['lte-rrc.p_Max'] = 23  # default value for UE category 3
-                    field_val['lte-rrc.s_IntraSearch'] = "inf"
-                    field_val['lte-rrc.t_ReselectionEUTRA'] = None
-
-                    for val in field.iter('field'):
-                        field_val[val.get('name')] = val.get('show')
-
-                    cur_pair = (self.__status.id, self.__status.freq)
-                    if cur_pair not in self.__config:
-                        self.__config[cur_pair] = LteRrcConfig()
-                        self.__config[cur_pair].status = self.__status
-
-                    self.__config[cur_pair].sib.serv_config = LteRrcSibServ(
-                        int(field_val['lte-rrc.cellReselectionPriority']),
-                        int(field_val['lte-rrc.threshServingLow']) * 2,
-                        float(field_val['lte-rrc.s_NonIntraSearch']) * 2,
-                        int(field_val['lte-rrc.q_Hyst']))
-
-                    # Test profile
-                    if self.__status.inited():
-                        self.profile.update(
-                            "LteRrcProfile:" + str(self.__status.id) + "_" + str(self.__status.freq) + ".idle.serv_config",
-                            {'priority': field_val['lte-rrc.cellReselectionPriority'],
-                             'threshserv_low': str(int(field_val['lte-rrc.threshServingLow']) * 2),
-                             's_nonintrasearch': str(float(field_val['lte-rrc.s_NonIntraSearch']) * 2),
-                             'q_hyst': field_val['lte-rrc.q_Hyst']})
-
-                    self.__config[cur_pair].sib.intra_freq_config = LteRrcSibIntraFreqConfig(
-                        int(field_val['lte-rrc.t_ReselectionEUTRA']),
-                        int(field_val['lte-rrc.utra_q_RxLevMin']) * 2,
-                        int(field_val['lte-rrc.p_Max']),
-                        float(field_val['lte-rrc.s_IntraSearch']) * 2)
-
-                    # Test profile
-                    if self.__status.inited():
-                        self.profile.update("LteRrcProfile:" + str(self.__status.id) + "_" + str(
-                            self.__status.freq) + ".idle.intra_freq_config",
-                                            {'tReselection': field_val['lte-rrc.t_ReselectionEUTRA'],
-                                             'q_RxLevMin': str(int(field_val['lte-rrc.utra_q_RxLevMin']) * 2),
-                                             'p_Max': field_val['lte-rrc.p_Max'],
-                                             's_IntraSearch': str(float(field_val['lte-rrc.s_IntraSearch']) * 2)})
-                    self.broadcast_info('SIB_CONFIG', self.__config[cur_pair].dump_dict())
-                    # self.log_info('SIB_CONFIG: ' + str(self.__config[cur_pair].dump()))
-                except:
-                    pass
->>>>>>> eee23ff4
             # inter-frequency (LTE)
             if field.get('name') == "lte-rrc.interFreqCarrierFreqList":
                 field_val = {}
 
                 # FIXME: set to the default value based on TS36.331
-<<<<<<< HEAD
                 field_val['lte-rrc.dl_CarrierFreq'] = 0  # mandatory
                 field_val['lte-rrc.t_ReselectionEUTRA'] = 0  # mandatory
                 field_val['lte-rrc.utra_q_RxLevMin'] = 0  # mandatory
-=======
-                field_val['lte-rrc.dl_CarrierFreq'] = None  # mandatory
-                field_val['lte-rrc.t_ReselectionEUTRA'] = None  # mandatory
-                field_val['lte-rrc.q_RxLevMin'] = None  # mandatory
->>>>>>> eee23ff4
                 field_val['lte-rrc.p_Max'] = 23  # optional, r.f. 36.101
                 field_val['lte-rrc.cellReselectionPriority'] = 0  # mandatory
                 field_val['lte-rrc.threshX_High'] = 0  # mandatory
