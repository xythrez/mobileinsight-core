--- conflicted
+++ resolved
@@ -239,43 +239,26 @@
                 event = Event(msg.timestamp, 'rrc state', str(self.state_machine.get_current_state()))
                 self.send_to_coordinator(event)
 
-<<<<<<< HEAD
-            # tic = time.clock()
-            self.__callback_rrc_conn(xml_msg)
-            # toc = time.clock()
-=======
             tic = time.process_time()
             self.__callback_rrc_conn(xml_msg)
             toc = time.process_time()
->>>>>>> 31588e05
 
             # self.log_info(str(time.time()) + " "\
             #             + "CALLBK_LTE_RRC_CONN "\
             #             + str((toc - tic)*1000)) #processing latency (in ms)
 
-<<<<<<< HEAD
-            # tic = time.clock()
-            self.__callback_sib_config(xml_msg)
-            # toc = time.clock()
-=======
             tic = time.process_time()
             self.__callback_sib_config(xml_msg)
             toc = time.process_time()
->>>>>>> 31588e05
 
             # self.log_info(str(time.time()) + " "\
             #             + "CALLBK_LTE_RRC_SIB_CONFG "\
             #             + str((toc - tic)*1000)) #processing latency (in ms)
 
-<<<<<<< HEAD
-            # tic = time.clock()
-            self.__callback_rrc_reconfig(xml_msg)
-            # toc = time.clock()
-=======
+
             tic = time.process_time()
             self.__callback_rrc_reconfig(xml_msg)
             toc = time.process_time()
->>>>>>> 31588e05
 
             # self.log_info(str(time.time()) + " "\
             #             + "CALLBK_LTE_RRC_RECONFIG "\
