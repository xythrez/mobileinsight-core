--- conflicted
+++ resolved
@@ -141,11 +141,7 @@
         if msg_type not in cls.SUPPORTED_TYPES:
             print(("MI(Unknown) Unsupported message for ws_dissector:", msg_type))
             return None
-<<<<<<< HEAD
-        if len(b) > 1000:
-=======
         if len(b) > 3000:
->>>>>>> 232cd2c0
             print(("MI(Ignore) Length of message is too large for ws_dissector:", len(b), "bytes"))
             return None
 
