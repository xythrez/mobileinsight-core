# muxraw_parser.py
# parse a muxraw file into strings of ws_dissector input
# sample input for ws_dissector:
# echo -ne
# '\x00\x00\x00\xc8\x00\x00\x00\x09\x40\x01\xBF\x28\x1A\xEB\xA0\x00\x00' |
# LD_LIBRARY_PATH="/data/data/edu.ucla.cs.wing.mobileinsight/files/data/"
# /data/data/edu.ucla.cs.wing.mobileinsight/files/data/android_pie_ws_dissector

import struct
import sys
import subprocess

ANDROID_SHELL = "/system/bin/sh"

#RRC_PAGING_TYPE1 = ['0x8b', '0x3', '0x0', '0x0']
<<<<<<< HEAD
LTE_BCCH_BCH	= ['0xbc', '0x2', '0x0', '0x0']
LTE_BCCH_DL_SCH	= ['0xbd', '0x2', '0x0', '0x0']
LTE_DL_CCCH	= ['0xbe', '0x2', '0x0', '0x0']
LTE_DL_DCCH	= ['0xbf', '0x2', '0x0', '0x0']
LTE_PCCH	= ['0xc0', '0x2', '0x0', '0x0']
LTE_UL_CCCH	= ['0xc1', '0x2', '0x0', '0x0']
LTE_UL_DCCH	= ['0xc2', '0x2', '0x0', '0x0']
RRC_SI_MIB	= ['0xe8', '0x3', '0x0', '0x0']
RRC_SI_SB1	= ['0xe9', '0x3', '0x0', '0x0']
RRC_SI_SB2	= ['0xea', '0x3', '0x0', '0x0']
RRC_SI_SIB1	= ['0xeb', '0x3', '0x0', '0x0']
RRC_SI_SIB2	= ['0xec', '0x3', '0x0', '0x0']
RRC_SI_SIB3	= ['0xed', '0x3', '0x0', '0x0']
RRC_SI_SIB4	= ['0xee', '0x3', '0x0', '0x0']
RRC_SI_SIB5a	= ['0xef', '0x3', '0x0', '0x0']
RRC_SI_SIB5b	= ['0xf0', '0x3', '0x0', '0x0']
RRC_SI_SIB6	= ['0xf1', '0x3', '0x0', '0x0']
RRC_SI_SIB7	= ['0xf2', '0x3', '0x0', '0x0']
RRC_SI_SIB11	= ['0xf6', '0x3', '0x0', '0x0']
RRC_SI_SIB11_BIS	= ['0xf7', '0x3', '0x0', '0x0']
RRC_SI_SIB12	= ['0xf8', '0x3', '0x0', '0x0']
RRC_SI_SIB18	= ['0xe', '0x4', '0x0', '0x0']
RRC_SI_SIB19	= ['0xf', '0x4', '0x0', '0x0']
RRC_SI_SIB20	= ['0x10', '0x4', '0x0', '0x0']
RRC_BCCH_RACH	= ['0x85', '0x3', '0x0', '0x0']
RRC_DL_CCCH	= ['0x86', '0x3', '0x0', '0x0']
RRC_DL_DCCH	= ['0x87', '0x3', '0x0', '0x0']
RRC_PAGING_TYPE1	= ['0x8b', '0x3', '0x0', '0x0']
RRC_UL_CCCH	= ['0xc0', '0x3', '0x0', '0x0']
RRC_UL_DCCH	= ['0x8d', '0x3', '0x0', '0x0']
RRC_HANDOVERTOUTRANCOMMAND	= ['0x8f', '0x3', '0x0', '0x0']
RRC_INTERRATHANDOVERINFO	= ['0x90', '0x3', '0x0', '0x0']
EMM_SERVICE_REQUEST	= ['0x21', '0x3', '0x0', '0x0']

global_msg_id = [LTE_BCCH_BCH,LTE_BCCH_DL_SCH,LTE_DL_CCCH,LTE_DL_DCCH,LTE_PCCH,LTE_UL_CCCH,LTE_UL_DCCH,RRC_SI_MIB,RRC_SI_SB1,RRC_SI_SB2,RRC_SI_SIB1,RRC_SI_SIB2,RRC_SI_SIB3,RRC_SI_SIB4,RRC_SI_SIB5a,RRC_SI_SIB5b,RRC_SI_SIB6,RRC_SI_SIB7,RRC_SI_SIB11,RRC_SI_SIB12,RRC_SI_SIB18,RRC_SI_SIB19,RRC_SI_SIB20,RRC_DL_CCCH,RRC_DL_DCCH,RRC_PAGING_TYPE1,RRC_UL_CCCH,RRC_UL_DCCH,RRC_HANDOVERTOUTRANCOMMAND,RRC_INTERRATHANDOVERINFO,EMM_SERVICE_REQUEST]
global_ws_id = [104,203,102,103,106,100,101,150,181,182,151,152,153,154,155,155,156,157,161,162,168,169,170,102,103,106,100,101,103,103,250]
global_msg_str = ["LTE_BCCH_BCH","LTE_BCCH_DL_SCH","LTE_DL_CCCH","LTE_DL_DCCH","LTE_PCCH","LTE_UL_CCCH","LTE_UL_DCCH","RRC_SI_MIB","RRC_SI_SB1","RRC_SI_SB2","RRC_SI_SIB1","RRC_SI_SIB2","RRC_SI_SIB3","RRC_SI_SIB4","RRC_SI_SIB5a","RRC_SI_SIB5b","RRC_SI_SIB6","RRC_SI_SIB7","RRC_SI_SIB11","RRC_SI_SIB12","RRC_SI_SIB18","RRC_SI_SIB19","RRC_SI_SIB20","RRC_DL_CCCH","RRC_DL_DCCH","RRC_PAGING_TYPE1","RRC_UL_CCCH","RRC_UL_DCCH","RRC_HANDOVERTOUTRANCOMMAND","RRC_INTERRATHANDOVERINFO","EMM_SERVICE_REQUEST"]
global_msg_ = ["LTE_BCCH_BCH","LTE_BCCH_DL_SCH","LTE_RRC_OTA_Packet","LTE_RRC_OTA_Packet","LTE_PCCH","LTE_RRC_OTA_Packet","LTE_RRC_OTA_Packet","RRC_SI_MIB","RRC_SI_SB1","RRC_SI_SB2","RRC_SI_SIB1","RRC_SI_SIB2","RRC_SI_SIB3","RRC_SI_SIB4","RRC_SI_SIB5a","RRC_SI_SIB5b","RRC_SI_SIB6","RRC_SI_SIB7","RRC_SI_SIB11","RRC_SI_SIB12","RRC_SI_SIB18","RRC_SI_SIB19","RRC_SI_SIB20","RRC_DL_CCCH","RRC_DL_DCCH","RRC_PAGING_TYPE1","RRC_UL_CCCH","RRC_UL_DCCH","RRC_HANDOVERTOUTRANCOMMAND","RRC_INTERRATHANDOVERINFO","EMM_SERVICE_REQUEST"]

=======
SMS_CP      = ['0x90', '0x1', '0x0', '0x0'] #400             
MM_CM_REQ   = ['0x91', '0x1', '0x0', '0x0'] # 401             
MM_AUTH_REQ = ['0x92', '0x1', '0x0', '0x0'] #402             
GMM_UL      = ['0x93', '0x1', '0x0', '0x0'] #403
                    # (gmm_identity_response)/(gmm_rau_comp)/gmm_service_req
GMM_DL      = ['0x94', '0x1', '0x0', '0x0'] #404
                    # (gmm_rau_accept)/gmm_service_accept
SMS_RP      = ['0x95', '0x1', '0x0', '0x0'] #405
CC_UL       = ['0x9e', '0x1', '0x0', '0x0'] #414
CC_DL       = ['0x9f', '0x1', '0x0', '0x0'] #415
SM_PDP      = ['0xa0', '0x1', '0x0', '0x0'] #416
                    # (modify_pdp_accept/ul)
_2G_RR      = ['0xf4', '0x1', '0x0', '0x0'] #500
                    # (gprs_suspend_req_ul)/rr_ciphermode_command_dl/ul 
_2G_RR_SI   = ['0xf5', '0x1', '0x0', '0x0'] #501
_2G_RR_MEAS = ['0xf6', '0x1', '0x0', '0x0'] #502
_2G_RR_CHNL = ['0xf7', '0x1', '0x0', '0x0'] #503    

LTE_BCCH_BCH = ['0xbc', '0x2', '0x0', '0x0']
LTE_BCCH_DL_SCH = ['0xbd', '0x2', '0x0', '0x0']
LTE_DL_CCCH = ['0xbe', '0x2', '0x0', '0x0']
LTE_DL_DCCH = ['0xbf', '0x2', '0x0', '0x0']
LTE_PCCH = ['0xc0', '0x2', '0x0', '0x0']
LTE_UL_CCCH = ['0xc1', '0x2', '0x0', '0x0']
LTE_UL_DCCH = ['0xc2', '0x2', '0x0', '0x0']
RRC_SI_MIB = ['0xe8', '0x3', '0x0', '0x0']
RRC_SI_SB1 = ['0xe9', '0x3', '0x0', '0x0']
RRC_SI_SB2 = ['0xea', '0x3', '0x0', '0x0']
RRC_SI_SIB1 = ['0xeb', '0x3', '0x0', '0x0']
RRC_SI_SIB2 = ['0xec', '0x3', '0x0', '0x0']
RRC_SI_SIB3 = ['0xed', '0x3', '0x0', '0x0']
RRC_SI_SIB4 = ['0xee', '0x3', '0x0', '0x0']
RRC_SI_SIB5a = ['0xef', '0x3', '0x0', '0x0']
RRC_SI_SIB5b = ['0xf0', '0x3', '0x0', '0x0']
RRC_SI_SIB6 = ['0xf1', '0x3', '0x0', '0x0']
RRC_SI_SIB7 = ['0xf2', '0x3', '0x0', '0x0']
RRC_SI_SIB11 = ['0xf6', '0x3', '0x0', '0x0']
RRC_SI_SIB11_BIS = ['0xf7', '0x3', '0x0', '0x0']
RRC_SI_SIB12 = ['0xf8', '0x3', '0x0', '0x0']
RRC_BCCH_RACH   = ['0x85', '0x3', '0x0', '0x0']
RRC_DL_CCCH     = ['0x86', '0x3', '0x0', '0x0']
RRC_DL_DCCH     = ['0x87', '0x3', '0x0', '0x0']
RRC_PAGING_TYPE1 = ['0x8b', '0x3', '0x0', '0x0']
RRC_CONN_REQ    = ['0x8c', '0x3', '0x0', '0x0'] #908
# RRC_UL_CCCH     = ['0xc0', '0x3', '0x0', '0x0']
RRC_UL_DCCH     = ['0x8d', '0x3', '0x0', '0x0']
RRC_HANDOVERTOUTRANCOMMAND = ['0x8f', '0x3', '0x0', '0x0']
RRC_INTERRATHANDOVERINFO = ['0x90', '0x3', '0x0', '0x0']
EMM_SERVICE_REQUEST = ['0x21', '0x3', '0x0', '0x0']
RRC_SI_SIB18 = ['0xe', '0x4', '0x0', '0x0']
RRC_SI_SIB19 = ['0xf', '0x4', '0x0', '0x0']
RRC_SI_SIB20 = ['0x10', '0x4', '0x0', '0x0']

global_msg_id = [
    # SMS_CP,
    MM_CM_REQ,
    MM_AUTH_REQ,
    GMM_UL,
    GMM_DL,
    # SMS_RP,
    CC_UL,
    CC_DL,
    SM_PDP,
    # _2G_RR,
    # _2G_RR_SI,
    # _2G_RR_MEAS,
    # _2G_RR_CHNL,
    LTE_BCCH_BCH,
    LTE_BCCH_DL_SCH,
    LTE_DL_CCCH,
    LTE_DL_DCCH,
    LTE_PCCH,
    LTE_UL_CCCH,
    LTE_UL_DCCH,
    RRC_SI_MIB,
    RRC_SI_SB1,
    RRC_SI_SB2,
    RRC_SI_SIB1,
    RRC_SI_SIB2,
    RRC_SI_SIB3,
    RRC_SI_SIB4,
    RRC_SI_SIB5a,
    RRC_SI_SIB5b,
    RRC_SI_SIB6,
    RRC_SI_SIB7,
    RRC_SI_SIB11,
    RRC_SI_SIB12,
    RRC_SI_SIB18,
    RRC_SI_SIB19,
    RRC_SI_SIB20,
    RRC_DL_CCCH,
    RRC_DL_DCCH,
    RRC_PAGING_TYPE1,
    RRC_CONN_REQ,
    # RRC_UL_CCCH,
    RRC_UL_DCCH,
    RRC_HANDOVERTOUTRANCOMMAND,
    RRC_INTERRATHANDOVERINFO,
    EMM_SERVICE_REQUEST]




global_ws_id = [
    # 0,
    190,
    190,
    190,
    190,
    # 0,
    190,
    190,
    190,
    # 0,
    # 0,
    # 0,
    # 0,
    203,
    203,
    204,
    201,
    200,
    205,
    202,
    150,
    181,
    182,
    151,
    152,
    153,
    154,
    155,
    155,
    156,
    157,
    161,
    162,
    168,
    169,
    170,
    102,
    103,
    106,
    100,
    # 100,
    101,
    103,
    103,
    250]
>>>>>>> d1a32fd0

muxraw_parser_buff = []  # store bytes in current section
first_header = False


def feed_binary(logger, buff):
    global muxraw_parser_buff
    msg_list = []
    cur_index = 0
    end_index = len(buff)
    # parse file into sections devided by '\0x8f\0x9a\0x9a\0x8d\0x04\0x00'
    header = ['0xac', '0xca', '0x0', '0xff']
    header_magic = ['0x8f', '0x9a', '0x9a', '0x8d', '0x4', '0x0']
    while cur_index != end_index:
        byte = buff[cur_index]
        # byte_value couldn't be print out
        byte_value = struct.unpack('B', byte)[0]
        muxraw_parser_buff.append(hex(byte_value))
        if len(muxraw_parser_buff) > 6:
            if muxraw_parser_buff[-6:-2] == header:
                muxraw_parser_buff = muxraw_parser_buff[:-6]
            if muxraw_parser_buff[-6:] == header_magic:
                res = seek_pstrace_magic(muxraw_parser_buff)
                if res != []:
                    msg_list.append(res)
                muxraw_parser_buff = []
        cur_index += 1
    return msg_list


def decode(logger, raw_msg):
    """
    decode raw_msg and return the typeid, xml (for decoded message)
    """
    msg_id = int(raw_msg[0][3], 16)
<<<<<<< HEAD
    if msg_id > 103 or msg_id < 100:
        return "",""
    msg =  "\\" + "\\".join([j[1:] for j in raw_msg[0]])
    logger.log_info("lizhehan: Receive message: " + msg)
    # output = msg
    p = subprocess.Popen("su", executable=ANDROID_SHELL, shell=True, stdin=subprocess.PIPE, stdout=subprocess.PIPE)
    output,err = p.communicate("echo -ne \'" + msg + "\' | LD_LIBRARY_PATH=" + logger.libs_path + ' ' + logger.ws_dissector_path + '\n')
    p.wait()
    return_code, output = commands.getstatusoutput("echo -ne " + msg +" | LD_LIBRARY_PATH=/data/data/edu.ucla.cs.wing.mobileinsight/files/data/ /data/data/edu.ucla.cs.wing.mobileinsight/files/data/android_pie_ws_dissector")
    # logger.log_info("lizhehan: Output: " + str(len(output)) + "  |  " + output)
    # I have msg_id
    return global_msg[global_msg_id.index(msg_id)],output
=======
    msg = "\\" + "\\".join([j[1:] for j in raw_msg[0]])
    logger.log_info("lizhehan: Receive message: " + msg)
    output = msg
    p = subprocess.Popen(
        "su",
        executable=ANDROID_SHELL,
        shell=True,
        stdin=subprocess.PIPE,
        stdout=subprocess.PIPE)
    output, err = p.communicate("echo -ne \'" +
                                msg +
                                "\' | LD_LIBRARY_PATH=" +
                                logger.libs_path +
                                ' ' +
                                logger.ws_dissector_path +
                                '\n')
    p.wait()
    return_code, output = commands.getstatusoutput(
        "echo -ne " + msg + " | LD_LIBRARY_PATH=/data/data/edu.ucla.cs.wing.mobileinsight/files/data/ /data/data/edu.ucla.cs.wing.mobileinsight/files/data/android_pie_ws_dissector")
    logger.log_info("lizhehan: Output: " + str(len(output)) + "  |  " + output)
    # FIXME: to be replaced with real message type ID
    # I have msg_id
    return "LTE_RRC_OTA_Packet", output

>>>>>>> d1a32fd0

def last_seek():
    global muxraw_parser_buff
    global first_header
    msg_list = []
    if first_header:
        res = seek_pstrace_magic(muxraw_parser_buff)
        if res != []:
            msg_list.append(res)
    return msg_list


def seek_pstrace_magic(bytes):
    global first_header
    pstrace = []

    if not first_header:
        first_header = True
        return pstrace

    msg_id = bytes[0:4]
    if msg_id in global_msg_id:
        # calculate the length of raw_data
        decimal_high = int(bytes[4], 16)
        decimal_low = int(bytes[5], 16)
        length = decimal_low * 256 + decimal_high
        # print 'hello', length, '\n\n', bytes[:20]
        if length > 0 and length < len(bytes):
            raw_bytes = bytes[6:6 + length]
            raw_data = map(lambda x: x if (x != '0x0') else '0x00', raw_bytes)
            raw_msg = ['0x00'] * 3 + [hex(global_ws_id[global_msg_id.index(msg_id)])] + [
                '0x00'] * 2 + [bytes[5]] + [bytes[4]] + raw_data
            pstrace.append(raw_msg)
            return pstrace
    return pstrace


def parse_muxraw_magic(filename):
    msg_list = []
    # global a
    with open(filename, 'rb') as f:
        f.seek(0)
        byte = f.read(1)
        bytes_current = []  # store bytes in current section

        # parse file into sections devided by '\0x8f\0x9a\0x9a\0x8d\0x04\0x00'
        header = ['0xac', '0xca', '0x0', '0xff']
        header_magic = ['0x8f', '0x9a', '0x9a', '0x8d', '0x4', '0x0']
        while len(byte) == 1 and byte != 'ELF':
            # if a > 25:
            #     return msg_list
            # byte_value couldn't be print out
            byte_value = struct.unpack('B', byte)[0]
            bytes_current.append(hex(byte_value))
            if len(bytes_current) > 6:
                if bytes_current[-6:-2] == header:
                    bytes_current = bytes_current[:-6]
                if bytes_current[-6:] == header_magic:
                    res = seek_pstrace_magic(bytes_current)
                    if res != []:
                        msg_list.append(res)
                        # print 'yes'
                    bytes_current = []
            byte = f.read(1)
        res = seek_pstrace_magic(bytes_current)
        if res != []:
            msg_list.append(res)
            # print 'yes'
    return msg_list


if __name__ == "__main__":

<<<<<<< HEAD
    for i in range(len(global_ws_id)):
        print global_ws_id[i], global_msg_str[i]
    # filename = sys.argv[1]
    # raw_msg_list = parse_muxraw_magic(filename)
    # msg_list = []
    #
=======
    filename = sys.argv[1]
    # filename = "./test_logs/MDLog1_2016_1119_175748.muxraw"
    # print "Processing ", filename
    # raw_msg_list = parse_muxraw(filename)
    raw_msg_list = parse_muxraw_magic(filename)
    msg_list = []
    # print len(raw_msg_list)

    if raw_msg_list != []:
        for i in raw_msg_list:
            output = "\\" + "\\".join([j[1:] for j in i[0]])
            msg_list.append(output)
            print output
    # print msg_list
>>>>>>> d1a32fd0
    # if raw_msg_list != []:
    #     for i in raw_msg_list:
    #         output =  "\\" + "\\".join([j[1:] for j in i[0]])
    #         msg_list.append(output)
    #         print output
<|MERGE_RESOLUTION|>--- conflicted
+++ resolved
@@ -1,381 +1,393 @@
-# muxraw_parser.py
-# parse a muxraw file into strings of ws_dissector input
-# sample input for ws_dissector:
-# echo -ne
-# '\x00\x00\x00\xc8\x00\x00\x00\x09\x40\x01\xBF\x28\x1A\xEB\xA0\x00\x00' |
-# LD_LIBRARY_PATH="/data/data/edu.ucla.cs.wing.mobileinsight/files/data/"
-# /data/data/edu.ucla.cs.wing.mobileinsight/files/data/android_pie_ws_dissector
-
-import struct
-import sys
-import subprocess
-
-ANDROID_SHELL = "/system/bin/sh"
-
-#RRC_PAGING_TYPE1 = ['0x8b', '0x3', '0x0', '0x0']
-<<<<<<< HEAD
-LTE_BCCH_BCH	= ['0xbc', '0x2', '0x0', '0x0']
-LTE_BCCH_DL_SCH	= ['0xbd', '0x2', '0x0', '0x0']
-LTE_DL_CCCH	= ['0xbe', '0x2', '0x0', '0x0']
-LTE_DL_DCCH	= ['0xbf', '0x2', '0x0', '0x0']
-LTE_PCCH	= ['0xc0', '0x2', '0x0', '0x0']
-LTE_UL_CCCH	= ['0xc1', '0x2', '0x0', '0x0']
-LTE_UL_DCCH	= ['0xc2', '0x2', '0x0', '0x0']
-RRC_SI_MIB	= ['0xe8', '0x3', '0x0', '0x0']
-RRC_SI_SB1	= ['0xe9', '0x3', '0x0', '0x0']
-RRC_SI_SB2	= ['0xea', '0x3', '0x0', '0x0']
-RRC_SI_SIB1	= ['0xeb', '0x3', '0x0', '0x0']
-RRC_SI_SIB2	= ['0xec', '0x3', '0x0', '0x0']
-RRC_SI_SIB3	= ['0xed', '0x3', '0x0', '0x0']
-RRC_SI_SIB4	= ['0xee', '0x3', '0x0', '0x0']
-RRC_SI_SIB5a	= ['0xef', '0x3', '0x0', '0x0']
-RRC_SI_SIB5b	= ['0xf0', '0x3', '0x0', '0x0']
-RRC_SI_SIB6	= ['0xf1', '0x3', '0x0', '0x0']
-RRC_SI_SIB7	= ['0xf2', '0x3', '0x0', '0x0']
-RRC_SI_SIB11	= ['0xf6', '0x3', '0x0', '0x0']
-RRC_SI_SIB11_BIS	= ['0xf7', '0x3', '0x0', '0x0']
-RRC_SI_SIB12	= ['0xf8', '0x3', '0x0', '0x0']
-RRC_SI_SIB18	= ['0xe', '0x4', '0x0', '0x0']
-RRC_SI_SIB19	= ['0xf', '0x4', '0x0', '0x0']
-RRC_SI_SIB20	= ['0x10', '0x4', '0x0', '0x0']
-RRC_BCCH_RACH	= ['0x85', '0x3', '0x0', '0x0']
-RRC_DL_CCCH	= ['0x86', '0x3', '0x0', '0x0']
-RRC_DL_DCCH	= ['0x87', '0x3', '0x0', '0x0']
-RRC_PAGING_TYPE1	= ['0x8b', '0x3', '0x0', '0x0']
-RRC_UL_CCCH	= ['0xc0', '0x3', '0x0', '0x0']
-RRC_UL_DCCH	= ['0x8d', '0x3', '0x0', '0x0']
-RRC_HANDOVERTOUTRANCOMMAND	= ['0x8f', '0x3', '0x0', '0x0']
-RRC_INTERRATHANDOVERINFO	= ['0x90', '0x3', '0x0', '0x0']
-EMM_SERVICE_REQUEST	= ['0x21', '0x3', '0x0', '0x0']
-
-global_msg_id = [LTE_BCCH_BCH,LTE_BCCH_DL_SCH,LTE_DL_CCCH,LTE_DL_DCCH,LTE_PCCH,LTE_UL_CCCH,LTE_UL_DCCH,RRC_SI_MIB,RRC_SI_SB1,RRC_SI_SB2,RRC_SI_SIB1,RRC_SI_SIB2,RRC_SI_SIB3,RRC_SI_SIB4,RRC_SI_SIB5a,RRC_SI_SIB5b,RRC_SI_SIB6,RRC_SI_SIB7,RRC_SI_SIB11,RRC_SI_SIB12,RRC_SI_SIB18,RRC_SI_SIB19,RRC_SI_SIB20,RRC_DL_CCCH,RRC_DL_DCCH,RRC_PAGING_TYPE1,RRC_UL_CCCH,RRC_UL_DCCH,RRC_HANDOVERTOUTRANCOMMAND,RRC_INTERRATHANDOVERINFO,EMM_SERVICE_REQUEST]
-global_ws_id = [104,203,102,103,106,100,101,150,181,182,151,152,153,154,155,155,156,157,161,162,168,169,170,102,103,106,100,101,103,103,250]
-global_msg_str = ["LTE_BCCH_BCH","LTE_BCCH_DL_SCH","LTE_DL_CCCH","LTE_DL_DCCH","LTE_PCCH","LTE_UL_CCCH","LTE_UL_DCCH","RRC_SI_MIB","RRC_SI_SB1","RRC_SI_SB2","RRC_SI_SIB1","RRC_SI_SIB2","RRC_SI_SIB3","RRC_SI_SIB4","RRC_SI_SIB5a","RRC_SI_SIB5b","RRC_SI_SIB6","RRC_SI_SIB7","RRC_SI_SIB11","RRC_SI_SIB12","RRC_SI_SIB18","RRC_SI_SIB19","RRC_SI_SIB20","RRC_DL_CCCH","RRC_DL_DCCH","RRC_PAGING_TYPE1","RRC_UL_CCCH","RRC_UL_DCCH","RRC_HANDOVERTOUTRANCOMMAND","RRC_INTERRATHANDOVERINFO","EMM_SERVICE_REQUEST"]
-global_msg_ = ["LTE_BCCH_BCH","LTE_BCCH_DL_SCH","LTE_RRC_OTA_Packet","LTE_RRC_OTA_Packet","LTE_PCCH","LTE_RRC_OTA_Packet","LTE_RRC_OTA_Packet","RRC_SI_MIB","RRC_SI_SB1","RRC_SI_SB2","RRC_SI_SIB1","RRC_SI_SIB2","RRC_SI_SIB3","RRC_SI_SIB4","RRC_SI_SIB5a","RRC_SI_SIB5b","RRC_SI_SIB6","RRC_SI_SIB7","RRC_SI_SIB11","RRC_SI_SIB12","RRC_SI_SIB18","RRC_SI_SIB19","RRC_SI_SIB20","RRC_DL_CCCH","RRC_DL_DCCH","RRC_PAGING_TYPE1","RRC_UL_CCCH","RRC_UL_DCCH","RRC_HANDOVERTOUTRANCOMMAND","RRC_INTERRATHANDOVERINFO","EMM_SERVICE_REQUEST"]
-
-=======
-SMS_CP      = ['0x90', '0x1', '0x0', '0x0'] #400             
-MM_CM_REQ   = ['0x91', '0x1', '0x0', '0x0'] # 401             
-MM_AUTH_REQ = ['0x92', '0x1', '0x0', '0x0'] #402             
-GMM_UL      = ['0x93', '0x1', '0x0', '0x0'] #403
-                    # (gmm_identity_response)/(gmm_rau_comp)/gmm_service_req
-GMM_DL      = ['0x94', '0x1', '0x0', '0x0'] #404
-                    # (gmm_rau_accept)/gmm_service_accept
-SMS_RP      = ['0x95', '0x1', '0x0', '0x0'] #405
-CC_UL       = ['0x9e', '0x1', '0x0', '0x0'] #414
-CC_DL       = ['0x9f', '0x1', '0x0', '0x0'] #415
-SM_PDP      = ['0xa0', '0x1', '0x0', '0x0'] #416
-                    # (modify_pdp_accept/ul)
-_2G_RR      = ['0xf4', '0x1', '0x0', '0x0'] #500
-                    # (gprs_suspend_req_ul)/rr_ciphermode_command_dl/ul 
-_2G_RR_SI   = ['0xf5', '0x1', '0x0', '0x0'] #501
-_2G_RR_MEAS = ['0xf6', '0x1', '0x0', '0x0'] #502
-_2G_RR_CHNL = ['0xf7', '0x1', '0x0', '0x0'] #503    
-
-LTE_BCCH_BCH = ['0xbc', '0x2', '0x0', '0x0']
-LTE_BCCH_DL_SCH = ['0xbd', '0x2', '0x0', '0x0']
-LTE_DL_CCCH = ['0xbe', '0x2', '0x0', '0x0']
-LTE_DL_DCCH = ['0xbf', '0x2', '0x0', '0x0']
-LTE_PCCH = ['0xc0', '0x2', '0x0', '0x0']
-LTE_UL_CCCH = ['0xc1', '0x2', '0x0', '0x0']
-LTE_UL_DCCH = ['0xc2', '0x2', '0x0', '0x0']
-RRC_SI_MIB = ['0xe8', '0x3', '0x0', '0x0']
-RRC_SI_SB1 = ['0xe9', '0x3', '0x0', '0x0']
-RRC_SI_SB2 = ['0xea', '0x3', '0x0', '0x0']
-RRC_SI_SIB1 = ['0xeb', '0x3', '0x0', '0x0']
-RRC_SI_SIB2 = ['0xec', '0x3', '0x0', '0x0']
-RRC_SI_SIB3 = ['0xed', '0x3', '0x0', '0x0']
-RRC_SI_SIB4 = ['0xee', '0x3', '0x0', '0x0']
-RRC_SI_SIB5a = ['0xef', '0x3', '0x0', '0x0']
-RRC_SI_SIB5b = ['0xf0', '0x3', '0x0', '0x0']
-RRC_SI_SIB6 = ['0xf1', '0x3', '0x0', '0x0']
-RRC_SI_SIB7 = ['0xf2', '0x3', '0x0', '0x0']
-RRC_SI_SIB11 = ['0xf6', '0x3', '0x0', '0x0']
-RRC_SI_SIB11_BIS = ['0xf7', '0x3', '0x0', '0x0']
-RRC_SI_SIB12 = ['0xf8', '0x3', '0x0', '0x0']
-RRC_BCCH_RACH   = ['0x85', '0x3', '0x0', '0x0']
-RRC_DL_CCCH     = ['0x86', '0x3', '0x0', '0x0']
-RRC_DL_DCCH     = ['0x87', '0x3', '0x0', '0x0']
-RRC_PAGING_TYPE1 = ['0x8b', '0x3', '0x0', '0x0']
-RRC_CONN_REQ    = ['0x8c', '0x3', '0x0', '0x0'] #908
-# RRC_UL_CCCH     = ['0xc0', '0x3', '0x0', '0x0']
-RRC_UL_DCCH     = ['0x8d', '0x3', '0x0', '0x0']
-RRC_HANDOVERTOUTRANCOMMAND = ['0x8f', '0x3', '0x0', '0x0']
-RRC_INTERRATHANDOVERINFO = ['0x90', '0x3', '0x0', '0x0']
-EMM_SERVICE_REQUEST = ['0x21', '0x3', '0x0', '0x0']
-RRC_SI_SIB18 = ['0xe', '0x4', '0x0', '0x0']
-RRC_SI_SIB19 = ['0xf', '0x4', '0x0', '0x0']
-RRC_SI_SIB20 = ['0x10', '0x4', '0x0', '0x0']
-
-global_msg_id = [
-    # SMS_CP,
-    MM_CM_REQ,
-    MM_AUTH_REQ,
-    GMM_UL,
-    GMM_DL,
-    # SMS_RP,
-    CC_UL,
-    CC_DL,
-    SM_PDP,
-    # _2G_RR,
-    # _2G_RR_SI,
-    # _2G_RR_MEAS,
-    # _2G_RR_CHNL,
-    LTE_BCCH_BCH,
-    LTE_BCCH_DL_SCH,
-    LTE_DL_CCCH,
-    LTE_DL_DCCH,
-    LTE_PCCH,
-    LTE_UL_CCCH,
-    LTE_UL_DCCH,
-    RRC_SI_MIB,
-    RRC_SI_SB1,
-    RRC_SI_SB2,
-    RRC_SI_SIB1,
-    RRC_SI_SIB2,
-    RRC_SI_SIB3,
-    RRC_SI_SIB4,
-    RRC_SI_SIB5a,
-    RRC_SI_SIB5b,
-    RRC_SI_SIB6,
-    RRC_SI_SIB7,
-    RRC_SI_SIB11,
-    RRC_SI_SIB12,
-    RRC_SI_SIB18,
-    RRC_SI_SIB19,
-    RRC_SI_SIB20,
-    RRC_DL_CCCH,
-    RRC_DL_DCCH,
-    RRC_PAGING_TYPE1,
-    RRC_CONN_REQ,
-    # RRC_UL_CCCH,
-    RRC_UL_DCCH,
-    RRC_HANDOVERTOUTRANCOMMAND,
-    RRC_INTERRATHANDOVERINFO,
-    EMM_SERVICE_REQUEST]
-
-
-
-
-global_ws_id = [
-    # 0,
-    190,
-    190,
-    190,
-    190,
-    # 0,
-    190,
-    190,
-    190,
-    # 0,
-    # 0,
-    # 0,
-    # 0,
-    203,
-    203,
-    204,
-    201,
-    200,
-    205,
-    202,
-    150,
-    181,
-    182,
-    151,
-    152,
-    153,
-    154,
-    155,
-    155,
-    156,
-    157,
-    161,
-    162,
-    168,
-    169,
-    170,
-    102,
-    103,
-    106,
-    100,
-    # 100,
-    101,
-    103,
-    103,
-    250]
->>>>>>> d1a32fd0
-
-muxraw_parser_buff = []  # store bytes in current section
-first_header = False
-
-
-def feed_binary(logger, buff):
-    global muxraw_parser_buff
-    msg_list = []
-    cur_index = 0
-    end_index = len(buff)
-    # parse file into sections devided by '\0x8f\0x9a\0x9a\0x8d\0x04\0x00'
-    header = ['0xac', '0xca', '0x0', '0xff']
-    header_magic = ['0x8f', '0x9a', '0x9a', '0x8d', '0x4', '0x0']
-    while cur_index != end_index:
-        byte = buff[cur_index]
-        # byte_value couldn't be print out
-        byte_value = struct.unpack('B', byte)[0]
-        muxraw_parser_buff.append(hex(byte_value))
-        if len(muxraw_parser_buff) > 6:
-            if muxraw_parser_buff[-6:-2] == header:
-                muxraw_parser_buff = muxraw_parser_buff[:-6]
-            if muxraw_parser_buff[-6:] == header_magic:
-                res = seek_pstrace_magic(muxraw_parser_buff)
-                if res != []:
-                    msg_list.append(res)
-                muxraw_parser_buff = []
-        cur_index += 1
-    return msg_list
-
-
-def decode(logger, raw_msg):
-    """
-    decode raw_msg and return the typeid, xml (for decoded message)
-    """
-    msg_id = int(raw_msg[0][3], 16)
-<<<<<<< HEAD
-    if msg_id > 103 or msg_id < 100:
-        return "",""
-    msg =  "\\" + "\\".join([j[1:] for j in raw_msg[0]])
-    logger.log_info("lizhehan: Receive message: " + msg)
-    # output = msg
-    p = subprocess.Popen("su", executable=ANDROID_SHELL, shell=True, stdin=subprocess.PIPE, stdout=subprocess.PIPE)
-    output,err = p.communicate("echo -ne \'" + msg + "\' | LD_LIBRARY_PATH=" + logger.libs_path + ' ' + logger.ws_dissector_path + '\n')
-    p.wait()
-    return_code, output = commands.getstatusoutput("echo -ne " + msg +" | LD_LIBRARY_PATH=/data/data/edu.ucla.cs.wing.mobileinsight/files/data/ /data/data/edu.ucla.cs.wing.mobileinsight/files/data/android_pie_ws_dissector")
-    # logger.log_info("lizhehan: Output: " + str(len(output)) + "  |  " + output)
-    # I have msg_id
-    return global_msg[global_msg_id.index(msg_id)],output
-=======
-    msg = "\\" + "\\".join([j[1:] for j in raw_msg[0]])
-    logger.log_info("lizhehan: Receive message: " + msg)
-    output = msg
-    p = subprocess.Popen(
-        "su",
-        executable=ANDROID_SHELL,
-        shell=True,
-        stdin=subprocess.PIPE,
-        stdout=subprocess.PIPE)
-    output, err = p.communicate("echo -ne \'" +
-                                msg +
-                                "\' | LD_LIBRARY_PATH=" +
-                                logger.libs_path +
-                                ' ' +
-                                logger.ws_dissector_path +
-                                '\n')
-    p.wait()
-    return_code, output = commands.getstatusoutput(
-        "echo -ne " + msg + " | LD_LIBRARY_PATH=/data/data/edu.ucla.cs.wing.mobileinsight/files/data/ /data/data/edu.ucla.cs.wing.mobileinsight/files/data/android_pie_ws_dissector")
-    logger.log_info("lizhehan: Output: " + str(len(output)) + "  |  " + output)
-    # FIXME: to be replaced with real message type ID
-    # I have msg_id
-    return "LTE_RRC_OTA_Packet", output
-
->>>>>>> d1a32fd0
-
-def last_seek():
-    global muxraw_parser_buff
-    global first_header
-    msg_list = []
-    if first_header:
-        res = seek_pstrace_magic(muxraw_parser_buff)
-        if res != []:
-            msg_list.append(res)
-    return msg_list
-
-
-def seek_pstrace_magic(bytes):
-    global first_header
-    pstrace = []
-
-    if not first_header:
-        first_header = True
-        return pstrace
-
-    msg_id = bytes[0:4]
-    if msg_id in global_msg_id:
-        # calculate the length of raw_data
-        decimal_high = int(bytes[4], 16)
-        decimal_low = int(bytes[5], 16)
-        length = decimal_low * 256 + decimal_high
-        # print 'hello', length, '\n\n', bytes[:20]
-        if length > 0 and length < len(bytes):
-            raw_bytes = bytes[6:6 + length]
-            raw_data = map(lambda x: x if (x != '0x0') else '0x00', raw_bytes)
-            raw_msg = ['0x00'] * 3 + [hex(global_ws_id[global_msg_id.index(msg_id)])] + [
-                '0x00'] * 2 + [bytes[5]] + [bytes[4]] + raw_data
-            pstrace.append(raw_msg)
-            return pstrace
-    return pstrace
-
-
-def parse_muxraw_magic(filename):
-    msg_list = []
-    # global a
-    with open(filename, 'rb') as f:
-        f.seek(0)
-        byte = f.read(1)
-        bytes_current = []  # store bytes in current section
-
-        # parse file into sections devided by '\0x8f\0x9a\0x9a\0x8d\0x04\0x00'
-        header = ['0xac', '0xca', '0x0', '0xff']
-        header_magic = ['0x8f', '0x9a', '0x9a', '0x8d', '0x4', '0x0']
-        while len(byte) == 1 and byte != 'ELF':
-            # if a > 25:
-            #     return msg_list
-            # byte_value couldn't be print out
-            byte_value = struct.unpack('B', byte)[0]
-            bytes_current.append(hex(byte_value))
-            if len(bytes_current) > 6:
-                if bytes_current[-6:-2] == header:
-                    bytes_current = bytes_current[:-6]
-                if bytes_current[-6:] == header_magic:
-                    res = seek_pstrace_magic(bytes_current)
-                    if res != []:
-                        msg_list.append(res)
-                        # print 'yes'
-                    bytes_current = []
-            byte = f.read(1)
-        res = seek_pstrace_magic(bytes_current)
-        if res != []:
-            msg_list.append(res)
-            # print 'yes'
-    return msg_list
-
-
-if __name__ == "__main__":
-
-<<<<<<< HEAD
-    for i in range(len(global_ws_id)):
-        print global_ws_id[i], global_msg_str[i]
-    # filename = sys.argv[1]
-    # raw_msg_list = parse_muxraw_magic(filename)
-    # msg_list = []
-    #
-=======
-    filename = sys.argv[1]
-    # filename = "./test_logs/MDLog1_2016_1119_175748.muxraw"
-    # print "Processing ", filename
-    # raw_msg_list = parse_muxraw(filename)
-    raw_msg_list = parse_muxraw_magic(filename)
-    msg_list = []
-    # print len(raw_msg_list)
-
-    if raw_msg_list != []:
-        for i in raw_msg_list:
-            output = "\\" + "\\".join([j[1:] for j in i[0]])
-            msg_list.append(output)
-            print output
-    # print msg_list
->>>>>>> d1a32fd0
-    # if raw_msg_list != []:
-    #     for i in raw_msg_list:
-    #         output =  "\\" + "\\".join([j[1:] for j in i[0]])
-    #         msg_list.append(output)
-    #         print output
+# muxraw_parser.py
+# parse a muxraw file into strings of ws_dissector input
+# sample input for ws_dissector:
+# echo -ne
+# '\x00\x00\x00\xc8\x00\x00\x00\x09\x40\x01\xBF\x28\x1A\xEB\xA0\x00\x00' |
+# LD_LIBRARY_PATH="/data/data/edu.ucla.cs.wing.mobileinsight/files/data/"
+# /data/data/edu.ucla.cs.wing.mobileinsight/files/data/android_pie_ws_dissector
+
+import struct
+import sys
+import subprocess
+
+ANDROID_SHELL = "/system/bin/sh"
+
+#RRC_PAGING_TYPE1 = ['0x8b', '0x3', '0x0', '0x0']
+SMS_CP      = ['0x90', '0x1', '0x0', '0x0'] #400
+MM_CM_REQ   = ['0x91', '0x1', '0x0', '0x0'] # 401
+MM_AUTH_REQ = ['0x92', '0x1', '0x0', '0x0'] #402
+GMM_UL      = ['0x93', '0x1', '0x0', '0x0'] #403
+                    # (gmm_identity_response)/(gmm_rau_comp)/gmm_service_req
+GMM_DL      = ['0x94', '0x1', '0x0', '0x0'] #404
+                    # (gmm_rau_accept)/gmm_service_accept
+SMS_RP      = ['0x95', '0x1', '0x0', '0x0'] #405
+CC_UL       = ['0x9e', '0x1', '0x0', '0x0'] #414
+CC_DL       = ['0x9f', '0x1', '0x0', '0x0'] #415
+SM_PDP      = ['0xa0', '0x1', '0x0', '0x0'] #416
+                    # (modify_pdp_accept/ul)
+_2G_RR      = ['0xf4', '0x1', '0x0', '0x0'] #500
+                    # (gprs_suspend_req_ul)/rr_ciphermode_command_dl/ul
+_2G_RR_SI   = ['0xf5', '0x1', '0x0', '0x0'] #501
+_2G_RR_MEAS = ['0xf6', '0x1', '0x0', '0x0'] #502
+_2G_RR_CHNL = ['0xf7', '0x1', '0x0', '0x0'] #503
+
+LTE_BCCH_BCH = ['0xbc', '0x2', '0x0', '0x0']
+LTE_BCCH_DL_SCH = ['0xbd', '0x2', '0x0', '0x0']
+LTE_DL_CCCH = ['0xbe', '0x2', '0x0', '0x0']
+LTE_DL_DCCH = ['0xbf', '0x2', '0x0', '0x0']
+LTE_PCCH = ['0xc0', '0x2', '0x0', '0x0']
+LTE_UL_CCCH = ['0xc1', '0x2', '0x0', '0x0']
+LTE_UL_DCCH = ['0xc2', '0x2', '0x0', '0x0']
+RRC_SI_MIB = ['0xe8', '0x3', '0x0', '0x0']
+RRC_SI_SB1 = ['0xe9', '0x3', '0x0', '0x0']
+RRC_SI_SB2 = ['0xea', '0x3', '0x0', '0x0']
+RRC_SI_SIB1 = ['0xeb', '0x3', '0x0', '0x0']
+RRC_SI_SIB2 = ['0xec', '0x3', '0x0', '0x0']
+RRC_SI_SIB3 = ['0xed', '0x3', '0x0', '0x0']
+RRC_SI_SIB4 = ['0xee', '0x3', '0x0', '0x0']
+RRC_SI_SIB5a = ['0xef', '0x3', '0x0', '0x0']
+RRC_SI_SIB5b = ['0xf0', '0x3', '0x0', '0x0']
+RRC_SI_SIB6 = ['0xf1', '0x3', '0x0', '0x0']
+RRC_SI_SIB7 = ['0xf2', '0x3', '0x0', '0x0']
+RRC_SI_SIB11 = ['0xf6', '0x3', '0x0', '0x0']
+RRC_SI_SIB11_BIS = ['0xf7', '0x3', '0x0', '0x0']
+RRC_SI_SIB12 = ['0xf8', '0x3', '0x0', '0x0']
+RRC_BCCH_RACH   = ['0x85', '0x3', '0x0', '0x0']
+RRC_DL_CCCH     = ['0x86', '0x3', '0x0', '0x0']
+RRC_DL_DCCH     = ['0x87', '0x3', '0x0', '0x0']
+RRC_PAGING_TYPE1 = ['0x8b', '0x3', '0x0', '0x0']
+RRC_CONN_REQ    = ['0x8c', '0x3', '0x0', '0x0'] #908
+# RRC_UL_CCCH     = ['0xc0', '0x3', '0x0', '0x0']
+RRC_UL_DCCH     = ['0x8d', '0x3', '0x0', '0x0']
+RRC_HANDOVERTOUTRANCOMMAND = ['0x8f', '0x3', '0x0', '0x0']
+RRC_INTERRATHANDOVERINFO = ['0x90', '0x3', '0x0', '0x0']
+EMM_SERVICE_REQUEST = ['0x21', '0x3', '0x0', '0x0']
+RRC_SI_SIB18 = ['0xe', '0x4', '0x0', '0x0']
+RRC_SI_SIB19 = ['0xf', '0x4', '0x0', '0x0']
+RRC_SI_SIB20 = ['0x10', '0x4', '0x0', '0x0']
+
+global_msg_id = [
+    # SMS_CP,
+    MM_CM_REQ,
+    MM_AUTH_REQ,
+    GMM_UL,
+    GMM_DL,
+    # SMS_RP,
+    CC_UL,
+    CC_DL,
+    SM_PDP,
+    # _2G_RR,
+    # _2G_RR_SI,
+    # _2G_RR_MEAS,
+    # _2G_RR_CHNL,
+    LTE_BCCH_BCH,
+    LTE_BCCH_DL_SCH,
+    LTE_DL_CCCH,
+    LTE_DL_DCCH,
+    LTE_PCCH,
+    LTE_UL_CCCH,
+    LTE_UL_DCCH,
+    RRC_SI_MIB,
+    RRC_SI_SB1,
+    RRC_SI_SB2,
+    RRC_SI_SIB1,
+    RRC_SI_SIB2,
+    RRC_SI_SIB3,
+    RRC_SI_SIB4,
+    RRC_SI_SIB5a,
+    RRC_SI_SIB5b,
+    RRC_SI_SIB6,
+    RRC_SI_SIB7,
+    RRC_SI_SIB11,
+    RRC_SI_SIB12,
+    RRC_SI_SIB18,
+    RRC_SI_SIB19,
+    RRC_SI_SIB20,
+    RRC_DL_CCCH,
+    RRC_DL_DCCH,
+    RRC_PAGING_TYPE1,
+    RRC_CONN_REQ,
+    # RRC_UL_CCCH,
+    RRC_UL_DCCH,
+    RRC_HANDOVERTOUTRANCOMMAND,
+    RRC_INTERRATHANDOVERINFO,
+    EMM_SERVICE_REQUEST]
+
+global_ws_id = [
+    # 0,
+    190,
+    190,
+    190,
+    190,
+    # 0,
+    190,
+    190,
+    190,
+    # 0,
+    # 0,
+    # 0,
+    # 0,
+    203,
+    203,
+    204,
+    201,
+    200,
+    205,
+    202,
+    150,
+    181,
+    182,
+    151,
+    152,
+    153,
+    154,
+    155,
+    155,
+    156,
+    157,
+    161,
+    162,
+    168,
+    169,
+    170,
+    102,
+    103,
+    106,
+    100,
+    # 100,
+    101,
+    103,
+    103,
+    250]
+
+global_msg_str = [
+    # "SMS_CP",
+    "MM_CM_REQ",
+    "MM_AUTH_REQ",
+    "GMM_UL",
+    "GMM_DL",
+    # "SMS_RP",
+    "CC_UL",
+    "CC_DL",
+    "SM_PDP",
+    # "_2G_RR",
+    # "_2G_RR_SI",
+    # "_2G_RR_MEAS",
+    # "_2G_RR_CHNL",
+    "LTE_BCCH_BCH",
+    "LTE_BCCH_DL_SCH",
+    "LTE_DL_CCCH",
+    "LTE_DL_DCCH",
+    "LTE_PCCH",
+    "LTE_UL_CCCH",
+    "LTE_UL_DCCH",
+    "RRC_SI_MIB",
+    "RRC_SI_SB1",
+    "RRC_SI_SB2",
+    "RRC_SI_SIB1",
+    "RRC_SI_SIB2",
+    "RRC_SI_SIB3",
+    "RRC_SI_SIB4",
+    "RRC_SI_SIB5a",
+    "RRC_SI_SIB5b",
+    "RRC_SI_SIB6",
+    "RRC_SI_SIB7",
+    "RRC_SI_SIB11",
+    "RRC_SI_SIB12",
+    "RRC_SI_SIB18",
+    "RRC_SI_SIB19",
+    "RRC_SI_SIB20",
+    "RRC_DL_CCCH",
+    "RRC_DL_DCCH",
+    "RRC_PAGING_TYPE1",
+    "RRC_CONN_REQ",
+    # "RRC_UL_CCCH",
+    "RRC_UL_DCCH",
+    "RRC_HANDOVERTOUTRANCOMMAND",
+    "RRC_INTERRATHANDOVERINFO",
+    "EMM_SERVICE_REQUEST"]
+
+global_msg = [
+    # "SMS_CP",
+    "MM_CM_REQ",
+    "MM_AUTH_REQ",
+    "GMM_UL",
+    "GMM_DL",
+    # "SMS_RP",
+    "CC_UL",
+    "CC_DL",
+    "SM_PDP",
+    # "_2G_RR",
+    # "_2G_RR_SI",
+    # "_2G_RR_MEAS",
+    # "_2G_RR_CHNL",
+    "LTE_BCCH_BCH",
+    "LTE_BCCH_DL_SCH",
+    "LTE_RRC_OTA_Packet",#"LTE_DL_CCCH",
+    "LTE_RRC_OTA_Packet",#"LTE_DL_DCCH",
+    "LTE_PCCH",
+    "LTE_RRC_OTA_Packet",#"LTE_UL_CCCH",
+    "LTE_RRC_OTA_Packet",#"LTE_UL_DCCH",
+    "RRC_SI_MIB",
+    "RRC_SI_SB1",
+    "RRC_SI_SB2",
+    "RRC_SI_SIB1",
+    "RRC_SI_SIB2",
+    "RRC_SI_SIB3",
+    "RRC_SI_SIB4",
+    "RRC_SI_SIB5a",
+    "RRC_SI_SIB5b",
+    "RRC_SI_SIB6",
+    "RRC_SI_SIB7",
+    "RRC_SI_SIB11",
+    "RRC_SI_SIB12",
+    "RRC_SI_SIB18",
+    "RRC_SI_SIB19",
+    "RRC_SI_SIB20",
+    "RRC_DL_CCCH",
+    "RRC_DL_DCCH",
+    "RRC_PAGING_TYPE1",
+    "RRC_CONN_REQ",
+    # "RRC_UL_CCCH",
+    "RRC_UL_DCCH",
+    "RRC_HANDOVERTOUTRANCOMMAND",
+    "RRC_INTERRATHANDOVERINFO",
+    "EMM_SERVICE_REQUEST"]
+
+
+muxraw_parser_buff = []  # store bytes in current section
+first_header = False
+
+
+def feed_binary(buff):
+    global muxraw_parser_buff
+    msg_list = []
+    cur_index = 0
+    end_index = len(buff)
+    # parse file into sections devided by '\0x8f\0x9a\0x9a\0x8d\0x04\0x00'
+    header = ['0xac', '0xca', '0x0', '0xff']
+    header_magic = ['0x8f', '0x9a', '0x9a', '0x8d', '0x4', '0x0']
+    while cur_index != end_index:
+        byte = buff[cur_index]
+        # byte_value couldn't be print out
+        byte_value = struct.unpack('B', byte)[0]
+        muxraw_parser_buff.append(hex(byte_value))
+        if len(muxraw_parser_buff) > 6:
+            if muxraw_parser_buff[-6:-2] == header:
+                muxraw_parser_buff = muxraw_parser_buff[:-6]
+            if muxraw_parser_buff[-6:] == header_magic:
+                res = seek_pstrace_magic(muxraw_parser_buff)
+                if res != []:
+                    msg_list.append(res)
+                muxraw_parser_buff = []
+        cur_index += 1
+    return msg_list
+
+
+def decode(logger, raw_msg):
+    """
+    decode raw_msg and return the typeid, xml (for decoded message)
+    """
+    msg_id = int(raw_msg[0][3], 16)
+    if msg_id not in global_ws_id:
+        return "",""
+    if global_msg[global_ws_id.index(msg_id)] != "LTE_RRC_OTA_Packet":
+        return "",""
+    msg =  "\\" + "\\".join([j[1:] for j in raw_msg[0]])
+    output = msg
+    # logger.log_info("lizhehan: Receive message: " + msg)
+    # p = subprocess.Popen("su", executable=ANDROID_SHELL, shell=True, stdin=subprocess.PIPE, stdout=subprocess.PIPE)
+    # output,err = p.communicate("echo -ne \'" + msg + "\' | LD_LIBRARY_PATH=" + logger.libs_path + ' ' + logger.ws_dissector_path + '\n')
+    # p.wait()
+    # logger.log_info("lizhehan: Output: " + output)
+    return global_msg[global_ws_id.index(msg_id)],output
+
+def last_seek():
+    global muxraw_parser_buff
+    global first_header
+    msg_list = []
+    if first_header:
+        res = seek_pstrace_magic(muxraw_parser_buff)
+        if res != []:
+            msg_list.append(res)
+    return msg_list
+
+
+def seek_pstrace_magic(bytes):
+    global first_header
+    pstrace = []
+
+    if not first_header:
+        first_header = True
+        return pstrace
+
+    msg_id = bytes[0:4]
+    if msg_id in global_msg_id:
+        # calculate the length of raw_data
+        decimal_high = int(bytes[4], 16)
+        decimal_low = int(bytes[5], 16)
+        length = decimal_low * 256 + decimal_high
+        # print 'hello', length, '\n\n', bytes[:20]
+        if length > 0 and length < len(bytes):
+            raw_bytes = bytes[6:6 + length]
+            raw_data = map(lambda x: x if (x != '0x0') else '0x00', raw_bytes)
+            raw_msg = ['0x00'] * 3 + [hex(global_ws_id[global_msg_id.index(msg_id)])] + [
+                '0x00'] * 2 + [bytes[5]] + [bytes[4]] + raw_data
+            pstrace.append(raw_msg)
+            return pstrace
+    return pstrace
+
+
+def parse_muxraw_magic(filename):
+    msg_list = []
+    # global a
+    with open(filename, 'rb') as f:
+        f.seek(0)
+        byte = f.read(1)
+        bytes_current = []  # store bytes in current section
+
+        # parse file into sections devided by '\0x8f\0x9a\0x9a\0x8d\0x04\0x00'
+        header = ['0xac', '0xca', '0x0', '0xff']
+        header_magic = ['0x8f', '0x9a', '0x9a', '0x8d', '0x4', '0x0']
+        while len(byte) == 1 and byte != 'ELF':
+            # if a > 25:
+            #     return msg_list
+            # byte_value couldn't be print out
+            byte_value = struct.unpack('B', byte)[0]
+            bytes_current.append(hex(byte_value))
+            if len(bytes_current) > 6:
+                if bytes_current[-6:-2] == header:
+                    bytes_current = bytes_current[:-6]
+                if bytes_current[-6:] == header_magic:
+                    res = seek_pstrace_magic(bytes_current)
+                    if res != []:
+                        msg_list.append(res)
+                        # print 'yes'
+                    bytes_current = []
+            byte = f.read(1)
+        res = seek_pstrace_magic(bytes_current)
+        if res != []:
+            msg_list.append(res)
+            # print 'yes'
+    return msg_list
+
+
+if __name__ == "__main__":
+
+    # for i in range(len(global_ws_id)):
+    #     print global_ws_id[i], global_msg_str[i]
+
+    filename = sys.argv[1]
+    # filename = "./test_logs/MDLog1_2016_1119_175748.muxraw"
+    # print "Processing ", filename
+    # raw_msg_list = parse_muxraw(filename)
+    raw_msg_list = parse_muxraw_magic(filename)
+    msg_list = []
+    # print len(raw_msg_list)
+
+    if raw_msg_list != []:
+        for i in raw_msg_list:
+            output = "\\" + "\\".join([j[1:] for j in i[0]])
+            msg_list.append(output)
+            print output
+    # print msg_list