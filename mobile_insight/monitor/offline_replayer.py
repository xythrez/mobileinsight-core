--- conflicted
+++ resolved
@@ -183,24 +183,18 @@
                 dm_collector_c.reset()
                 while True:
                     s = self._input_file.read(64)
-<<<<<<< HEAD
 
                     if not s:  # EOF encountered
                         break
-=======
->>>>>>> 1ee2cb3a
 
                     if s:
                         dm_collector_c.feed_binary(s)
                     decoded = dm_collector_c.receive_log_packet(self._skip_decoding,
                                                                 True,   # include_timestamp
                                                                 )
-<<<<<<< HEAD
-                    if not s and not decoded:   # EOF encountered and no message can be received any more
-=======
+
                     if not s and not decoded:
                         # EOF encountered and no message can be received any more
->>>>>>> 1ee2cb3a
                         break
 
                     if decoded:
