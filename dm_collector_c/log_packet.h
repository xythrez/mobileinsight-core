--- conflicted
+++ resolved
@@ -4507,12 +4507,9 @@
 
 bool is_log_packet (const char *b, size_t length);
 bool is_debug_packet (const char *b, size_t length);   //Yuanjie: test if it's a debugging message
-<<<<<<< HEAD
-=======
+
 bool is_custom_packet (const char *b, size_t length);
 
->>>>>>> 56ba74f6
-bool is_custom_packet (const char *b, size_t length);
 
 
 // Given a binary string, try to decode it as a log packet.
