/* log_packet.h
 * Author: Jiayao Li
 * Defines constants and functions related to log packet messages.
 * The most important thing is a struct called Fmt, which defines a message
 * field. With this struct and other helper functions, message decoding can be
 * greatly simplified.
 */

#ifndef __DM_COLLECTOR_C_LOG_PACKET_H__
#define __DM_COLLECTOR_C_LOG_PACKET_H__

#include "consts.h"
#include <stddef.h>

// Field types
enum FmtType {
    UINT,    // Little endian. len = 1, 2, 4, 8
    UINT_BIG_ENDIAN,    // Big endian uint
    BYTE_STREAM,    // A stream of bytes.
    BYTE_STREAM_LITTLE_ENDIAN,    // a stream of bytes in little endian
    QCDM_TIMESTAMP,    // Timestamp in all messages. len = 8
    PLMN_MK1,    // in WCDMA Cell ID
    PLMN_MK2,    // in LTE NAS EMM State
    BANDWIDTH,    // in LTE RRC Serving Cell Info, LTE RRC MIB Message
    RSRP,
    RSRQ,
    SKIP,    // This field is ignored (but bytes are consumed)
    PLACEHOLDER,    // This field is created with a dummy value (no byte is consumed)
    WCDMA_MEAS,    // Used for RSCP/RSSI/ECN0 in LTE_PHY_IRAT_MDB
};

struct Fmt {
    FmtType type;
    const char *field_name;
    int len;    // Some FmtType has restrictions on this field.
};

const Fmt LogPacketHeaderFmt[] = {
        {SKIP,           NULL,          2},
        {UINT,           "log_msg_len", 2},
        {UINT,           "type_id",     2},
        {QCDM_TIMESTAMP, "timestamp",   8}
};

const Fmt CustomPacketHeaderFmt [] = {
    {UINT, "log_msg_len", 2},
    {UINT, "type_id", 2},
    {QCDM_TIMESTAMP, "timestamp", 8},
    {PLACEHOLDER, "Msg", 0},
};

//Yuanjie: the following comments are my suggestions for field name replacement
//No change if the comments are missing

const Fmt WcdmaCellIdFmt[] = {
        {UINT,     "Uplink RF channel number",                  4},    //Uplink RF channel number
        {UINT,     "Download RF channel number",                4},    //Download RF channel number
        {UINT,     "Cell ID",                                   4},    //Cell ID
        {UINT,     "UTRA registration area (overlapping URAs)", 1},    // UTRA registration area (overlapping URAs)
        {SKIP,     NULL,                                        2},    // Unknown yet
        {UINT,     "Allowed call access",                       1},    //Allowed call access
        {UINT,     "PSC",                                       2},    //PSC
        {PLMN_MK1, "PLMN",                                      6},    //PLMN
        {UINT,     "LAC",                                       4},    //Location area code
        {UINT,     "RAC",                                       4}    //routing area code
};

// ------------------------------------------------------------
const Fmt WcdmaSignalingMessagesFmt[] = {
        {UINT, "Channel Type",    1},
        {UINT, "Radio Bearer ID", 1},
        {UINT, "Message Length",  2}
};

const Fmt WcdmaSignalingMessagesFmtExtraSIBType[] = {
        {UINT, "Extra SIB Type", 1},
};

const ValueName ValueNameWcdmaExtraSIBType[] = {
        {0,  "RRC_MIB"},
        {1,  "RRC_SIB1"},
        {2,  "RRC_SIB2"},
        {3,  "RRC_SIB3"},
        {5,  "RRC_SIB5"},
        {7,  "RRC_SIB7"},
        {11, "RRC_SIB11"},
        {12, "RRC_SIB12"},
        {19, "RRC_SIB19"},
};

const Fmt WcdmaSignalingMessagesFmtExtensionSIBType[] = {
        {UINT, "Extension SIB Type", 1},
};

const ValueName ValueNameWcdmaExtensionSIBType[] = {
        {0x43, "RRC_SIB19"},    // Need more items here
};

const ValueName WcdmaSignalingMsgChannelType[] = {
        {0x00, "RRC_UL_CCCH"},
        {0x01, "RRC_UL_DCCH"},
        {0x02, "RRC_DL_CCCH"},
        {0x03, "RRC_DL_DCCH"},
        {0x04, "RRC_DL_BCCH_BCH"},
        {0x06, "RRC_DL_PCCH"},
        {0x09, "Extension SIB"},
        {0x84, "RRC_DL_BCCH_BCH"},    // Qualcom makes duplicate constant?
        {0xfe, "RRC_COMPLETE_SIB"},
};

// ------------------------------------------------------------
// UMTS NAS GMM State
const Fmt UmtsNasGmmStateFmt[] = {
        {UINT, "GMM State",         1},
        {UINT, "GMM Substate",      1},
        {UINT, "GMM Update Status", 1}
};

const ValueName UmtsNasGmmState_GmmState[] = {
        {0, "GMM_NULL"},
        {1, "GMM_DEREGISTERED"},
        {2, "GMM_REGISTERED_INITIATED"},
        {3, "GMM_REGISTERED"},
        {4, "GMM_DEREGISTERED_INITIATED"},
        {5, "GMM_ROUTING_AREA_UPDATING_INITIATED"},
        {6, "GMM_SERVICE_REQUEST_INITIATED"}
};

const ValueName UmtsNasGmmState_GmmSubstate[] = {
        {0,  "GMM_NORMAL_SERVICE"},
        {1,  "GMM_LIMITED_SERVICE"},
        {2,  "GMM_ATTACH_NEEDED"},
        {3,  "GMM_ATTEMPTING_TO_ATTACH"},
        {4,  "GMM_NO_IMSI"},
        {5,  "GMM_NO_CELL_AVAILABLE"},
        {6,  "GMM_PLMN_SEARCH"},
        {7,  "GMM_SUSPENDED"},
        {8,  "GMM_UPDATE_NEEDED"},
        {9,  "GMM_ATTEMPTING_TO_UPDATE"},
        {10, "GMM_ATTEMPTING_TO_UPDATE_MM"},
        {11, "GMM_IMSI_DETACH_INITIATED"},
        {12, "GMM Substate = 12"},
};

const ValueName UmtsNasGmmState_GmmUpdateStatus[] = {
        {0, "GMM_GU1_UPDATED"},
        {1, "GMM_GU2_NOT_UPDATED"},
        {2, "GMM_GU3_PLMN_NOT_ALLOWED"},
        {3, "GMM_GU3_ROUTING_AREA_NOT_ALLOWED"}
};

// ------------------------------------------------------------
// UMTS NAS MM State

const Fmt UmtsNasMmRegStateFmt[] = {
        {UINT,     "Network operation mode", 1},
        {UINT,     "CS/PS service type",     1},
        {PLMN_MK2, "PLMN",                   3},
        {UINT,     "LAC",                    2},
        {UINT,     "RAC",                    1},
        {UINT,     "Available PLMN count",   1},
        {UINT,     "CSG",                    4}
};


const Fmt UmtsNasMmStateFmt[] = {
        {UINT, "MM State",         1},
        {UINT, "MM Substate",      1},
        {UINT, "MM Update Status", 1}
};

const ValueName UmtsNasMmState_MmState[] = {
        {0,  "MM_NULL"},
        {3,  "MM_LOCATION_UPDATE_INITIATED"},
        {5,  "MM_WAIT_FOR_OUTGOING_MM_CONNECTION"},
        {6,  "MM_CONNECTION_ACTIVE"},
        {7,  "MM_IMSI_DETACH_INITIATED"},
        {9,  "MM_WAIT_FOR_NETWORK_COMMAND"},
        {10, "MM_LOCATION_UPDATE_REJECTED"},
        {13, "MM_WAIT_FOR_RR_CONNECTION_UL"},
        {14, "MM_WAIT_FOR_RR_CONNECTION_MM"},
        {15, "MM_WAIT_FOR_RR_CONNECTION_IMSI_DETACH"},
        {17, "MM_REESTABLISHMENT_INITIATED"},
        {18, "MM_WAIT_FOR_RR_ACTIVE"},
        {19, "MM_IDLE"},
        {20, "MM_WAIT_FOR_ADDITIONAL_OUTGOING_MM_CONNECTION"},
        {21, "MM_WAIT_FOR_RR_CONNECTION_REESTABLISHMENT"},
        {22, "MM_WAIT_FOR_REESTABLISH_DECISION"}
};

const ValueName UmtsNasMmState_MmSubstate[] = {
        {0, "MM_NULL_SUBSTATE"},
        {1, "MM_NO_IMSI"},
        {2, "MM_PLMN_SEARCH"},
        {3, "MM_LIMITED_SERVICE"},
        {4, "MM_ATTEMPTING_TO_UPDATE"},
        {5, "MM_LOCATION_UPDATE_NEEDED"},
        {6, "MM_NO_CELL_AVAILABLE"},
        {7, "MM_PLMN_SEARCH_NORMAL_SERVICE"},
        {8, "MM_NORMAL_SERVICE"}
};

const ValueName UmtsNasMmState_MmUpdateStatus[] = {
        {0, "UPDATED"},
        {1, "NOT_UPDATED"},
        {2, "ROAMING_NOT_ALLOWED"}
};

// ------------------------------------------------------------
// UMTS NAS MM State
const Fmt UmtsNasOtaFmt[] = {
        {UINT, "Message Direction", 1},
        {UINT, "Message Length",    4}
        // Followed by NAS messages
};

const ValueName UmtsNasOtaFmt_MessageDirection[] = {
        {0, "TO_UE"},
        {1, "FROM_UE"}
};

// ------------------------------------------------------------
// LTE_RRC_OTA_Packet
const Fmt LteRrcOtaPacketFmt[] = {
        {UINT, "Pkt Version",        1},    //version
        {UINT, "RRC Release Number", 1},    //RRC release version
        {UINT, "Major/minor",        1},
        {UINT, "Radio Bearer ID",    1},    //no change
        {UINT, "Physical Cell ID",   2}     //Cell ID
        // continued in LteRrcOtaPacketFmt_v2 or LteRrcOtaPacketFmt_v7
};

// Apply to version 2 packets
const Fmt LteRrcOtaPacketFmt_v2[] = {
        {UINT, "Freq",                    2},    //frequency
        {UINT, "SysFrameNum/SubFrameNum", 2},    //System/subsystem frame number
        {UINT, "PDU Number",              1},    //PDU number
        {UINT, "Msg Length",              1},
        {UINT, "SIB Mask in SI",          1}
};

const Fmt LteRrcOtaPacketFmt_v4[] = {
        {UINT, "Freq",                    2},    //frequency
        {UINT, "SysFrameNum/SubFrameNum", 2},    //System/subsystem frame number
        {UINT, "PDU Number",              1},    //PDU number
        {UINT, "Msg Length",              2},
};

const Fmt LteRrcOtaPacketFmt_v7[] = {
        {UINT, "Freq",                    2},    //frequency
        {UINT, "SysFrameNum/SubFrameNum", 2},    //System/subsystem frame number
        {UINT, "PDU Number",              1},    //PDU number
        {SKIP, NULL,                      4},    // Unknown yet, only for Pkt Version = 7
        {UINT, "Msg Length",              1},
        {UINT, "SIB Mask in SI",          1}
};

const Fmt LteRrcOtaPacketFmt_v8[] = {
        {UINT, "Freq",                    4},    //frequency
        {UINT, "SysFrameNum/SubFrameNum", 2},    //System/subsystem frame number
        {UINT, "PDU Number",              1},    //PDU number
        {UINT, "SIB Mask in SI",          1},
        {SKIP, NULL,                      3},
        {UINT, "Msg Length",              2}
};

const Fmt LteRrcOtaPacketFmt_v9[] = {
        {UINT, "Freq",                    4},    //frequency
        {UINT, "SysFrameNum/SubFrameNum", 2},    //System/subsystem frame number
        {UINT, "PDU Number",              1},    //PDU number
        {UINT, "SIB Mask in SI",          1},
        {SKIP, NULL,                      3},
        {UINT, "Msg Length",              2}
};

const Fmt LteRrcOtaPacketFmt_v12[] = {
        {UINT, "Freq",                    4},    //frequency
        {UINT, "SysFrameNum/SubFrameNum", 2},    //System/subsystem frame number
        {UINT, "PDU Number",              1},    //PDU number
        {UINT, "SIB Mask in SI",          1},
        {SKIP, NULL,                      3},
        {UINT, "Msg Length",              2}
};

const Fmt LteRrcOtaPacketFmt_v13[] = {
        {UINT, "Freq",                    4},    //frequency
        {UINT, "SysFrameNum/SubFrameNum", 2},    //System/subsystem frame number
        {UINT, "PDU Number",              1},    //PDU number
        {UINT, "SIB Mask in SI",          1},
        {SKIP, NULL,                      3},
        {UINT, "Msg Length",              2}
};

const Fmt LteRrcOtaPacketFmt_v15[] = {
        {UINT, "Freq",                    4},    //frequency
        {UINT, "SysFrameNum/SubFrameNum", 2},    //System/subsystem frame number
        {UINT, "PDU Number",              1},    //PDU number
        {UINT, "SIB Mask in SI",          1},
        {SKIP, NULL,                      3},
        {UINT, "Msg Length",              2}
};

const Fmt LteRrcOtaPacketFmt_v19[] = {
        {UINT, "Freq",                    4},    //frequency
        {UINT, "SysFrameNum/SubFrameNum", 2},    //System/subsystem frame number
        {UINT, "PDU Number",              1},    //PDU number
        {UINT, "SIB Mask in SI",          4},
        {UINT, "Msg Length",              2}
};

const Fmt LteRrcOtaPacketFmt_v20[] = {
        {UINT, "Freq",                    4},    //frequency
        {UINT, "SysFrameNum/SubFrameNum", 2},    //System/subsystem frame number
        {UINT, "PDU Number",              1},    //PDU number
        {UINT, "SIB Mask in SI",          1},
        {SKIP, NULL,                      3},
        {UINT, "Msg Length",              2}
};

const Fmt LteRrcOtaPacketFmt_v24[] = {
        {UINT, "Freq",                    4},    //frequency
        {UINT, "SysFrameNum/SubFrameNum", 2},    //System/subsystem frame number
        {UINT, "PDU Number",              1},    //PDU number
        {UINT, "SIB Mask in SI",          4},
        {UINT, "Msg Length",              2}
};

const ValueName LteRrcOtaPduType[] = {
        {0x02, "LTE-RRC_BCCH_DL_SCH"},
        {0x04, "LTE-RRC_PCCH"},
        {0x05, "LTE-RRC_DL_CCCH"},
        {0x06, "LTE-RRC_DL_DCCH"},
        {0x07, "LTE-RRC_UL_CCCH"},
        {0x08, "LTE-RRC_UL_DCCH"},
};

const ValueName LteRrcOtaPduType_v15[] = {
        {0x02, "LTE-RRC_BCCH_DL_SCH"},
        {0x05, "LTE-RRC_PCCH"},
        {0x06, "LTE-RRC_DL_CCCH"},
        {0x07, "LTE-RRC_DL_DCCH"},
        {0x08, "LTE-RRC_UL_CCCH"},
        {0x09, "LTE-RRC_UL_DCCH"},
};

//added fields for version 19
const ValueName LteRrcOtaPduType_v19[] = {
        {0x03, "LTE-RRC_BCCH_DL_SCH"},
        {0x07, "LTE-RRC_PCCH"},
        {0x08, "LTE-RRC_DL_CCCH"},
        {0x09, "LTE-RRC_DL_DCCH"},
        {0x0a, "LTE-RRC_UL_CCCH"},
        {0x0b, "LTE-RRC_UL_DCCH"},
};

// ------------------------------------------------------------
// LTE NAS Plain
const Fmt LteNasPlainFmt[] = {
        {UINT, "Pkt Version", 1}
};

const Fmt LteNasPlainFmt_v1[] = {
        {UINT, "RRC Release Number", 1},
        {UINT, "Major Version",      1},
        {UINT, "Minor Version",      1}
        // followed by NAS messages
};

// ------------------------------------------------------------
// LTE NAS EMM State
const Fmt LteNasEmmStateFmt[] = {
        {UINT, "Version", 1}
};

const Fmt LteNasEmmStateFmt_v2[] = {
        {UINT,        "EMM State",         1},
        {UINT,        "EMM Substate",      2},
        {PLMN_MK2,    "PLMN",              3},
        {UINT,        "GUTI Valid",        1},
        {UINT,        "GUTI UE Id",        1},
        {PLMN_MK2,    "GUTI PLMN",         3},
        {BYTE_STREAM, "GUTI MME Group ID", 2},
        {BYTE_STREAM, "GUTI MME Code",     1},
        {BYTE_STREAM, "GUTI M-TMSI",       4}
};

const Fmt LteNasEsmStateFmt[] = {
        {UINT, "Version", 1}
};

const Fmt LteNasEsmStateFmt_v1[] = {
        {UINT, "EPS bearer type",  1},
        {UINT, "EPS bearer ID",    1},
        {UINT, "EPS bearer state", 1},
        {SKIP, NULL,               6},
        {UINT, "Len",              1},
        {UINT, "QCI",              1},
        {UINT, "UL MBR",           1},
        {UINT, "DL MBR",           1},
        {UINT, "UL GBR",           1},
        {UINT, "DL GBR",           1},
        {UINT, "UL MBR ext",       1},
        {UINT, "DL MBR ext",       1},
        {UINT, "UL GBR ext",       1},
        {UINT, "DL GBR ext",       1},
};

const ValueName LteNasEmmState_v2_EmmState[] = {
        {0, "EMM_NULL"},    // No substate
        {1, "EMM_DEREGISTERED"},    // Substate table: Deregistered
        {2, "EMM_REGISTERED_INITIATED"},    // Substate table: Registered_Initiated
        {3, "EMM_REGISTERED"},    // Substate table: Registered
        {4, "EMM_TRACKING_AREA_UPDATING_INITIATED"},    // The same as above
        {5, "EMM_SERVICE_REQUEST_INITIATED"},    // The same as above
        {6, "EMM_DEREGISTERED_INITIATED"}    // No substate
};

const ValueName LteNasEmmState_v2_EmmSubstate_Deregistered[] = {
        {0, "EMM_DEREGISTERED_NO_IMSI"},
        {1, "EMM_DEREGISTERED_PLMN_SEARCH"},
        {2, "EMM_DEREGISTERED_ATTACH_NEEDED"},
        {3, "EMM_DEREGISTERED_NO_CELL_AVAILABLE"},
        {4, "EMM_DEREGISTERED_ATTEMPTING_TO_ATTACH"},
        {5, "EMM_DEREGISTERED_NORMAL_SERVICE"},
        {6, "EMM_DEREGISTERED_LIMITED_SERVICE"},
        {7, "EMM sub-state = 7"},
};

const ValueName LteNasEmmState_v2_EmmSubstate_Registered_Initiated[] = {
        {0, "EMM_WAITING_FOR_NW_RESPONSE"},
        {1, "EMM_WAITING_FOR_ESM_RESPONSE"}
};

const ValueName LteNasEmmState_v2_EmmSubstate_Registered[] = {
        {0, "EMM_REGISTERED_NORMAL_SERVICE"},
        {1, "EMM_REGISTERED_UPDATE_NEEDED"},
        {2, "EMM_REGISTERED_ATTEMPTING_TO_UPDATE"},
        {3, "EMM_REGISTERED_NO_CELL_AVAILABLE"},
        {4, "EMM_REGISTERED_PLMN_SEARCH"},
        {5, "EMM_REGISTERED_LIMITED_SERVICE"}
};

// ------------------------------------------------------------
const Fmt LtePhyPdschDemapperConfigFmt[] = {
        {UINT, "Version", 1}
};

const Fmt LtePhyPdschDemapperConfigFmt_v23[] = {
        {UINT,                      "Serving Cell ID",          1},
        {UINT,                      "System Frame Number",      2},
        {PLACEHOLDER,               "Subframe Number",          0},
        {UINT,                      "PDSCH RNTIl ID",           2},
        {PLACEHOLDER,               "PDSCH RNTI Type",          0},
        {UINT,                      "Number of Tx Antennas(M)", 2},
        {PLACEHOLDER,               "Number of Rx Antennas(N)", 0},
        {PLACEHOLDER,               "Spatial Rank",             0},
        {BYTE_STREAM_LITTLE_ENDIAN, "RB Allocation Slot 0[0]",  8},
        {BYTE_STREAM_LITTLE_ENDIAN, "RB Allocation Slot 0[1]",  8},
        {BYTE_STREAM_LITTLE_ENDIAN, "RB Allocation Slot 1[0]",  8},
        {BYTE_STREAM_LITTLE_ENDIAN, "RB Allocation Slot 1[1]",  8},
        {UINT,                      "Frequency Selective PMI",  1},    // right shift 1 bit, 2 bits
        {PLACEHOLDER,               "PMI Index",                0},    // 4 bits
        {UINT,                      "Transmission Scheme",      1},    // 4 bits
        {SKIP,                      NULL,                       2},
        // {UINT, "Transport Block Size Stream 0", 2},
        {UINT,                      "TBS 0",                    2},
        // {UINT, "Modulation Stream 0", 2},
        {UINT,                      "MCS 0",                    2},
        {PLACEHOLDER,               "Traffic to Pilot Ratio",   0},
        // {UINT, "Transport Block Size Stream 1", 2},
        {UINT,                      "TBS 1",                    2},
        // {UINT, "Modulation Stream 1", 2},
        {UINT,                      "MCS 1",                    2},
        {PLACEHOLDER,               "Carrier Index",            0}
};

const Fmt LtePhyPdschDemapperConfigFmt_v28[] = {
        {UINT,                      "Serving Cell ID",          1},
        {UINT,                      "System Frame Number",      2},
        {PLACEHOLDER,               "Subframe Number",          0},
        {UINT,                      "PDSCH RNTIl ID",           2},
        {PLACEHOLDER,               "PDSCH RNTI Type",          0},
        {UINT,                      "Number of Tx Antennas(M)", 2},
        {PLACEHOLDER,               "Number of Rx Antennas(N)", 0},
        {PLACEHOLDER,               "Spatial Rank",             0},
        {BYTE_STREAM_LITTLE_ENDIAN, "RB Allocation Slot 0[0]",  8},
        {BYTE_STREAM_LITTLE_ENDIAN, "RB Allocation Slot 0[1]",  8},
        {BYTE_STREAM_LITTLE_ENDIAN, "RB Allocation Slot 1[0]",  8},
        {BYTE_STREAM_LITTLE_ENDIAN, "RB Allocation Slot 1[1]",  8},
        {UINT,                      "Frequency Selective PMI",  1},    // right shift 1 bit, 2 bits
        {PLACEHOLDER,               "PMI Index",                0},    // 4 bits
        {UINT,                      "Transmission Scheme",      1},    // 4 bits

        {UINT,                      "Repetition Index Data",    2},

        // {UINT, "Transport Block Size Stream 0", 2},
        {UINT,                      "TBS 0",                    2},
        // {UINT, "Modulation Stream 0", 2},
        {UINT,                      "MCS 0",                    2},
        {PLACEHOLDER,               "Traffic to Pilot Ratio",   0},
        // {UINT, "Transport Block Size Stream 1", 2},
        {UINT,                      "TBS 1",                    2},
        // {UINT, "Modulation Stream 1", 2},
        {UINT,                      "MCS 1",                    2},
        {PLACEHOLDER,               "Carrier Index",            0},

        //skip PB,CSI_RS,ZP CSI-RS,CSI-RS

        //newly added fields, Repetition Index not dessected as it is show in qcat but no corresponding byte
        {UINT,                      "Repetition Total",         4},
        {PLACEHOLDER,               "NB Index",                 0},
        {PLACEHOLDER,               "SIB1-BR Collision"},
        {PLACEHOLDER,               "SIBx Collision"},
};

const Fmt LtePhyPdschDemapperConfigFmt_v103[] = {
        // TODO: just copy from v23.
        {UINT,                      "Serving Cell ID",          1},
        {UINT,                      "System Frame Number",      2},
        {PLACEHOLDER,               "Subframe Number",          0},
        {UINT,                      "PDSCH RNTIl ID",           2},
        {PLACEHOLDER,               "PDSCH RNTI Type",          0},
        {UINT,                      "Number of Tx Antennas(M)", 2},
        {PLACEHOLDER,               "Number of Rx Antennas(N)", 0},
        {PLACEHOLDER,               "Spatial Rank",             0},
        {BYTE_STREAM_LITTLE_ENDIAN, "RB Allocation Slot 0[0]",  8},
        {BYTE_STREAM_LITTLE_ENDIAN, "RB Allocation Slot 0[1]",  8},
        {BYTE_STREAM_LITTLE_ENDIAN, "RB Allocation Slot 1[0]",  8},
        {BYTE_STREAM_LITTLE_ENDIAN, "RB Allocation Slot 1[1]",  8},
        {UINT,                      "Frequency Selective PMI",  1},    // right shift 1 bit, 2 bits
        {PLACEHOLDER,               "PMI Index",                0},    // 4 bits
        {UINT,                      "Transmission Scheme",      1},    // 4 bits
        {SKIP,                      NULL,                       2},
        {UINT,                      "TBS 0",                    2},
        {UINT,                      "MCS 0",                    2},
        {PLACEHOLDER,               "Traffic to Pilot Ratio",   0},
        {UINT,                      "TBS 1",                    2},
        {UINT,                      "MCS 1",                    2},
        {PLACEHOLDER,               "Carrier Index",            0},
        {SKIP,                      NULL,                       4},
};


const Fmt LtePhyPdschDemapperConfigFmt_v104[] = {
        // TODO: just copy from v23.
        {UINT,                      "Serving Cell ID",          1},
        {UINT,                      "System Frame Number",      2},
        {PLACEHOLDER,               "Subframe Number",          0},
        {UINT,                      "PDSCH RNTIl ID",           2},
        {PLACEHOLDER,               "PDSCH RNTI Type",          0},
        {UINT,                      "Number of Tx Antennas(M)", 2},
        {PLACEHOLDER,               "Number of Rx Antennas(N)", 0},
        {PLACEHOLDER,               "Spatial Rank",             0},
        {BYTE_STREAM_LITTLE_ENDIAN, "RB Allocation Slot 0[0]",  8},
        {BYTE_STREAM_LITTLE_ENDIAN, "RB Allocation Slot 0[1]",  8},
        {BYTE_STREAM_LITTLE_ENDIAN, "RB Allocation Slot 1[0]",  8},
        {BYTE_STREAM_LITTLE_ENDIAN, "RB Allocation Slot 1[1]",  8},
        {UINT,                      "Frequency Selective PMI",  1},    // right shift 1 bit, 2 bits
        {PLACEHOLDER,               "PMI Index",                0},    // 4 bits
        {UINT,                      "Transmission Scheme",      1},    // 4 bits
        {SKIP,                      NULL,                       2},
        {UINT,                      "TBS 0",                    2},
        {UINT,                      "MCS 0",                    2},
        {PLACEHOLDER,               "Traffic to Pilot Ratio",   0},
        {UINT,                      "TBS 1",                    2},
        {UINT,                      "MCS 1",                    2},
        {PLACEHOLDER,               "Carrier Index",            0},
        {SKIP,                      NULL,                       4},
};

const Fmt LtePhyPdschDemapperConfigFmt_v122[] = {
        {UINT,                      "Serving Cell ID",          1},
        {UINT,                      "System Frame Number",      2},
        {PLACEHOLDER,               "Subframe Number",          0},
        {UINT,                      "PDSCH RNTIl ID",           2},
        {UINT,                      "Number of Tx Antennas(M)", 2},
        {PLACEHOLDER,               "PDSCH RNTI Type",          0},
        {PLACEHOLDER,               "Number of Rx Antennas(N)", 0},
        {PLACEHOLDER,               "Spatial Rank",             0},
        {PLACEHOLDER,               "Frequency Selective PMI",  0},
        {BYTE_STREAM_LITTLE_ENDIAN, "RB Allocation Slot 0[0]",  8},
        {BYTE_STREAM_LITTLE_ENDIAN, "RB Allocation Slot 0[1]",  8},
        {BYTE_STREAM_LITTLE_ENDIAN, "RB Allocation Slot 1[0]",  8},
        {BYTE_STREAM_LITTLE_ENDIAN, "RB Allocation Slot 1[1]",  8},
        {UINT,                      "PMI Index",                2},
        {PLACEHOLDER,               "Transmission Scheme",      0},
        {PLACEHOLDER,               "BMOD FD Sym Index",        0},
        {SKIP,                      NULL,                       1},
        {UINT,                      "MVC",                      1},
        {PLACEHOLDER,               "MVC Clock",                0},
        {PLACEHOLDER,               "MVC Request Up",           0},
        {UINT,                      "TBS 0",                    2},
        {UINT,                      "MCS 0",                    2},
        {PLACEHOLDER,               "Traffic to Pilot Ratio",   0},
        {UINT,                      "TBS 1",                    2},
        {UINT,                      "MCS 1",                    2},
        {PLACEHOLDER,               "PB",                       0},
        {PLACEHOLDER,               "Carrier Index",            0},
        {PLACEHOLDER,               "CSI-RS Exist",             0},
        {PLACEHOLDER,               "ZP CSI-RS Exist",          0},
        {PLACEHOLDER,               "CSI-RS Symbol Skipped",    0},
        {UINT,                      "Op Mode",                  4},
        {PLACEHOLDER,               "Strong ICell ID",          0},
        {PLACEHOLDER,               "Joint Demod Skip Reason",  0},
};

const Fmt LtePhyPdschDemapperConfigFmt_v123[] = {
        {UINT,                      "Serving Cell ID",          1},
        {UINT,                      "System Frame Number",      2},
        {PLACEHOLDER,               "Subframe Number",          0},
        {UINT,                      "PDSCH RNTIl ID",           2},
        {UINT,                      "Number of Tx Antennas(M)", 2},
        {PLACEHOLDER,               "PDSCH RNTI Type",          0},
        {PLACEHOLDER,               "Number of Rx Antennas(N)", 0},
        {PLACEHOLDER,               "Spatial Rank",             0},
        {PLACEHOLDER,               "Frequency Selective PMI",  0},
        {BYTE_STREAM_LITTLE_ENDIAN, "RB Allocation Slot 0[0]",  8},
        {BYTE_STREAM_LITTLE_ENDIAN, "RB Allocation Slot 0[1]",  8},
        {BYTE_STREAM_LITTLE_ENDIAN, "RB Allocation Slot 1[0]",  8},
        {BYTE_STREAM_LITTLE_ENDIAN, "RB Allocation Slot 1[1]",  8},
        {UINT,                      "PMI Index",                2},
        {PLACEHOLDER,               "Transmission Scheme",      0},
        {PLACEHOLDER,               "BMOD FD Sym Index",        0},
        {SKIP,                      NULL,                       2},
        {UINT,                      "TBS 0",                    2},
        {UINT,                      "MCS 0",                    2},
        {PLACEHOLDER,               "Traffic to Pilot Ratio",   0},
        {UINT,                      "TBS 1",                    2},
        {UINT,                      "MCS 1",                    2},
        {PLACEHOLDER,               "PB",                       0},
        {PLACEHOLDER,               "Carrier Index",            0},
        {PLACEHOLDER,               "CSI-RS Exist",             0},
        {PLACEHOLDER,               "ZP CSI-RS Exist",          0},
        {PLACEHOLDER,               "CSI-RS Symbol Skipped",    0},
        {UINT,                      "Op Mode",                  4},
        {PLACEHOLDER,               "Strong ICell ID",          0},
        {PLACEHOLDER,               "Joint Demod Skip Reason",  0},
};

const Fmt LtePhyPdschDemapperConfigFmt_header_144[] = {
        {UINT,        "Carrier Index",  4},    // shift 0 bits,total 4 bits
        {PLACEHOLDER, "Num of Records", 0},    // shift 4 bits,total 8 bits
        {SKIP,        NULL,             3},
        //{PLACEHOLDER,"Reserved",0}, 	    // shift 12 bits,total 44 bits
};

const Fmt LtePhyPdschDemapperConfigFmt_v144[] = {
        {UINT,        "Serving Cell ID",               4},    // shift 0 bits,total 9 bits
        {PLACEHOLDER, "Sub-frame Number",              0},    // shift 9 bits,total 4 bits
        {PLACEHOLDER, "System Frame Number",           0},    // shift 13 bits,total 10 bits
        {PLACEHOLDER, "PDSCH RNTI Type",               0},    // shift 23 bits,total 4 bits
        {PLACEHOLDER, "Number of Tx Antennas (M)",     0},    // shift 27 bits,total 2 bits
        {PLACEHOLDER, "Number of Rx Antennas (N)",     0},    // shift 29 bits,total 2 bits
        //{PLACEHOLDER,"Reserved",0}, 	    // shift 31 bits,total 1 bits

        {UINT,        "PDSCH RNTIl ID",                2},    // shift 0 bits,total 16 bits
        //{UINT,"Reserved",1}, 	    // shift 0 bits,total 1 bits
        //{PLACEHOLDER,"Reserved",0}, 	    // shift 1 bits,total 1 bits
        {UINT,        "Spatial Rank",                  1},    // shift 2 bits,total 2 bits
        //{PLACEHOLDER,"Reserved",0}, 	    // shift 4 bits,total 1 bits
        {PLACEHOLDER, "Frequency Selective PMI",       0},    // shift 5 bits,total 1 bits
        {PLACEHOLDER, "MU Receiver Mode",              0},    // shift 6 bits,total 2 bits

        {UINT,        "PMI Index",                     1},    // shift 0 bits,total 4 bits
        {PLACEHOLDER, "Transmission Scheme",           0},    // shift 4 bits,total 4 bits

        {UINT,        "RB Allocation Slot 0[0]",       8},    // shift 0 bits,total 64 bits
        {UINT,        "RB Allocation Slot 0[1]",       8},    // shift 0 bits,total 64 bits
        {UINT,        "RB Allocation Slot 1[0]",       8},    // shift 0 bits,total 64 bits
        {UINT,        "RB Allocation Slot 1[1]",       8},    // shift 0 bits,total 64 bits
        {UINT,        "UERS Port Enabled",             4},    // shift 0 bits,total 3 bits
        {PLACEHOLDER, "BMOD FD Sym Index",             0},    // shift 3 bits,total 4 bits
        {PLACEHOLDER, "Transport Block Size Stream 0", 0},    // shift 7 bits,total 18 bits
        {PLACEHOLDER, "Modulation Stream 0",           0},    // shift 25 bits,total 2 bits
        {PLACEHOLDER, "PB",                            0},    // shift 27 bits,total 2 bits
        {PLACEHOLDER, "RhoB/RhoA",                     0},    // shift 29 bits,total 2 bits
        {PLACEHOLDER, "CSI-RS Exist",                  0},    // shift 31 bits,total 1 bits

        {UINT,        "ZP CSI-RS Exist",               4},    // shift 0 bits,total 1 bits
        {PLACEHOLDER, "CSI-RS Symbol Skipped",         0},    // shift 1 bits,total 1 bits
        {PLACEHOLDER, "Traffic to Pilot Ratio Data",   0},    // shift 2 bits,total 12 bits
        {PLACEHOLDER, "Transport Block Size Stream 1", 0},    // shift 14 bits,total 18 bits

        {UINT,        "Modulation Stream 1",           4},    // shift 0 bits,total 2 bits
        {PLACEHOLDER, "SCH0 Memory Map Mode",          0},    // shift 2 bits,total 2 bits
        {PLACEHOLDER, "SCH1 Memory Map Mode",          0},    // shift 4 bits,total 2 bits
        {PLACEHOLDER, "Strong ICell ID",               0},    // shift 6 bits,total 9 bits
        {PLACEHOLDER, "Qice Enable Mode",              0},    // shift 15 bits,total 2 bits
        {PLACEHOLDER, "Qice Skip Reason",              0},    // shift 17 bits,total 3 bits
        {PLACEHOLDER, "Csf Dual Rnn Sel",              0},    // shift 20 bits,total 1 bits
        {PLACEHOLDER, "Plq Num Enabled Rd Groups",     0},    // shift 21 bits,total 5 bits
        {PLACEHOLDER, "Plg Num Loaded Rb Groups",      0},    // shift 26 bits,total 5 bits
        {PLACEHOLDER, "Qed Mode",                      0},    // shift 31 bits,total 3 bits

        {SKIP,        NULL,                            4},
        //{UINT,"Reserved",4}, 	    // shift 2 bits,total 8 bits
        //{PLACEHOLDER,"Reserved",0}, 	    // shift 10 bits,total 8 bits
        //{PLACEHOLDER,"Reserved",0}, 	    // shift 18 bits,total 8 bits
        //{PLACEHOLDER,"Reserved",0}, 	    // shift 26 bits,total 8 bits
};

const ValueName LtePhyPdschDemapperConfig_v23_Modulation[] = {
        {0, "QPSK"},
        {1, "16QAM"},
        {2, "64QAM"},
        {3, "256QAM"},
};

const ValueName LtePhyPdschDemapperConfig_v23_Carrier_Index[] = {
        {0, "PCC"},
        {1, "SCC"}
};

const ValueName LtePhyPdschDemapperConfig_v122_antenna[] = {
        {0, "1 antenna"},
        {1, "2 antennas"},
        {2, "4 antennas"},
        {3, "4 antennas"},
};

const ValueName LtePhyPdschDemapperConfig_v122_MVC_Clock[] = {
        {0, "MIN SVS"},
};

const ValueName LtePhyPdschDemapperConfig_v122_OPMode[] = {
        {1, "TILE0_4RX"},
};

const ValueName LtePhyPdschDemapperConfig_Joint_Demod_Skip_Reason[] = {
        {0, "NO_SKIP"},
        {1, "SW_DISABLE"},
};

// ------------------------------------------------------------
// LTE_PHY_Inter_Freq_Log
const Fmt LtePhyInterlogFmt [] = {
    {UINT, "Version", 1},
};

const Fmt LtePhyInterlogFmt_v2_Header [] = {
    {SKIP, NULL, 3},        // Unknown
    {UINT, "Serving Cell E-ARFCN", 4}, 
    {UINT, "Serving Physical Cell ID", 2},  //serving cell ID
    {UINT, "Sub-frame Number", 2},
    {RSRP, "RSRP(dBm)", 2}, //Filtered RSRP (dBm)
    {SKIP, NULL, 2},    // Duplicated
    {RSRQ, "RSRQ(dB)", 2}, //Filtered RSRQ (dBm)
    {SKIP, NULL, 2},    // Duplicated
    {UINT, "E-ARFCN", 4}, 
    {UINT, "Number of Neighbor Cells", 1},
    {UINT, "Number of Detected Cells", 1},
    {UINT, "Meas BW", 2}
};

const Fmt LtePhyInterlogFmt_v2_Neighbor_Cell [] = {
    {UINT, "Physical Cell ID", 2},  //cell ID
    {RSRP, "RSRP(dBm)", 2},
    {SKIP, NULL, 2},    // Duplicated
    {RSRQ, "RSRQ(dB)", 2},
    {SKIP, NULL, 4}     // Duplicated & reserved
};

// ------------------------------------------------------------
// LTE_PHY_Connected_Mode_LTE_Intra_Freq_Meas_Results
const Fmt LtePhyCmlifmrFmt[] = {
        {UINT, "Version",            1},
        {SKIP, NULL,                 3},    // Unknown
        {UINT, "Serving Cell Index", 1},    // 3 bits
        {SKIP, NULL,                 3},    // Unknown
};

const Fmt LtePhyCmlifmrFmt_v3_Header[] = {
        {UINT, "E-ARFCN",                  2},
        {UINT, "Serving Physical Cell ID", 2},    //serving cell ID
        {UINT, "Sub-frame Number",         2},
        {RSRP, "RSRP(dBm)",                2},    //Filtered RSRP (dBm)
        {SKIP, NULL,                       2},    // Duplicated
        {RSRQ, "RSRQ(dB)",                 2},    //Filtered RSRQ (dBm)
        {SKIP, NULL,                       2},    // Duplicated
        {UINT, "Number of Neighbor Cells", 1},
        {UINT, "Number of Detected Cells", 1}
};

const Fmt LtePhyCmlifmrFmt_v4_Header[] = {
        {UINT, "E-ARFCN",                  4},
        {UINT, "Serving Physical Cell ID", 2},    //serving cell ID
        {UINT, "Sub-frame Number",         2},
        // {RSRP, "Serving Filtered RSRP(dBm)", 2},    //Filtered RSRP (dBm)
        {RSRP, "RSRP(dBm)",                2},    //Filtered RSRP (dBm)
        {SKIP, NULL,                       2},    // Duplicated
        // {RSRQ, "Serving Filtered RSRQ(dB)", 2},    //Filtered RSRQ (dBm)
        {RSRQ, "RSRQ(dB)",                 2},    //Filtered RSRQ (dBm)
        {SKIP, NULL,                       2},    // Duplicated
        {UINT, "Number of Neighbor Cells", 1},
        {UINT, "Number of Detected Cells", 1},
        {SKIP, NULL,                       2}
};

const Fmt LtePhyCmlifmrFmt_v3_Neighbor_Cell[] = {
        {UINT, "Physical Cell ID", 2},    //cell ID
        // {RSRP, "Filtered RSRP(dBm)", 2},
        {RSRP, "RSRP(dBm)",        2},
        {SKIP, NULL,               2},    // Duplicated
        // {RSRQ, "Filtered RSRQ(dB)", 2},
        {RSRQ, "RSRQ(dB)",         2},
        {SKIP, NULL,               4}    // Duplicated & reserved
};

const Fmt LtePhyCmlifmrFmt_v4_Neighbor_Cell[] = {
        {UINT, "Physical Cell ID", 2},    //cell ID
        // {RSRP, "Filtered RSRP(dBm)", 2},
        {RSRP, "RSRP(dBm)",        2},
        {SKIP, NULL,               2},    // Duplicated
        // {RSRQ, "Filtered RSRQ(dB)", 2},
        {RSRQ, "RSRQ(dB)",         2},
        {SKIP, NULL,               4}    // Duplicated & reserved
};

const Fmt LtePhyCmlifmrFmt_v3_Detected_Cell[] = {
        {UINT, "Physical Cell ID", 4},    //cell ID
        {UINT, "SSS Corr Value",   4},
        {UINT, "Reference Time",   8}
};

const Fmt LtePhyCmlifmrFmt_v4_Detected_Cell[] = {
        {UINT, "Physical Cell ID", 2},    //cell ID
        {SKIP, NULL,               2},
        {UINT, "SSS Corr Value",   4},
        {UINT, "Reference Time",   8}
};

// ------------------------------------------------------------
const Fmt LtePhySubpktFmt[] = {
        {UINT, "Version",              1},
        {UINT, "Number of SubPackets", 1},
        {SKIP, NULL,                   2}    // Unknown
};

const Fmt LtePhySubpktFmt_v1_SubpktHeader[] = {
        {UINT, "SubPacket ID",      1},
        {UINT, "SubPacket Version", 1},
        {UINT, "SubPacket Size",    2},
};

const ValueName LtePhySubpkt_SubpktType[] = {
        {25, "Serving_Cell_Measurement_Result"}
};

const ValueName Valid_Rx_Data[] = {
        {1, "RX0"},
        {3, "RX0_RX1"},
};

// Serving_Cell_Measurement_Result
const Fmt LtePhySubpktFmt_v1_Scmr_v4[] = {
        {UINT,        "E-ARFCN",                 2},
        {UINT,        "Physical Cell ID",        2},    // 9 bits
        {PLACEHOLDER, "Serving Cell Index",      0},    // 3 bits
        {UINT,        "Current SFN",             2},    // 10 bits
        {PLACEHOLDER, "Current Subframe Number", 0},    // 4 bits
        {SKIP,        NULL,                      2},
        {SKIP,        NULL,                      4},    // Is Restricted, Cell Timing [0]
        {UINT,        "RSRP Rx[0]",              4},    // skip 10 bits, then 12 bits. (0.0625 * x - 180) dBm
        {UINT,        "RSRP Rx[1]",              4},    // skip 12 bits, then 12 bits (0.0625 * x - 180) dBm
        {UINT,        "RSRP",                    4},    // skip 12 bits, then 12 bits (0.0625 * x - 180) dBm
        {UINT,        "RSRQ Rx[0]",              4},    // skip 12 bits, then 10 bits, (0.0625 * x - 30) dB
        {UINT,        "RSRQ Rx[1]",              4},    // 10 bits, (0.0625 * x) - 30 dB
        {PLACEHOLDER, "RSRQ",                    0},    // skip 20 bits, then 10 bits, (0.0625 * x - 30) dB
        {UINT,        "RSSI Rx[0]",              4},    // skip 10 bits, them 11 bits (0.0625 * x - 110) dBm
        {PLACEHOLDER, "RSSI Rx[1]",              0},    // skip 21 bits, then 11 bits (0.0625 * x - 110) dBm
        {UINT,        "RSSI",                    4},    // 11 bits, (0.0625 * x - 110) dBm
        {SKIP,        NULL,                      20},
        {UINT,        "FTL SNR Rx[0]",           4},    // 9 bits
        {PLACEHOLDER, "FTL SNR Rx[1]",           0},    // skip 9 bits, then 9 bits (0.1 * x - 20) dB
        {SKIP,        NULL,                      12},
};

const Fmt LtePhySubpktFmt_v1_Scmr_v7[] = {
        {UINT,        "E-ARFCN",                 4},
        {UINT,        "Physical Cell ID",        2},    // 9 bits
        {PLACEHOLDER, "Serving Cell Index",      0},    // 3 bits
        {SKIP,        NULL,                      2},
        {UINT,        "Current SFN",             2},    // 10 bits
        {PLACEHOLDER, "Current Subframe Number", 0},    // 4 bits
        {SKIP,        NULL,                      2},
        {SKIP,        NULL,                      4},    // Is Restricted, Cell Timing [0]
        {UINT,        "RSRP Rx[0]",              4},    // skip 10 bits, then 12 bits. (0.0625 * x - 180) dBm
        {UINT,        "RSRP Rx[1]",              4},    // skip 12 bits, then 12 bits (0.0625 * x - 180) dBm
        {UINT,        "RSRP",                    4},    // skip 12 bits, then 12 bits (0.0625 * x - 180) dBm
        {UINT,        "RSRQ Rx[0]",              4},    // skip 12 bits, then 10 bits, (0.0625 * x - 30) dB
        {UINT,        "RSRQ Rx[1]",              4},    // 10 bits, (0.0625 * x) - 30 dB
        {PLACEHOLDER, "RSRQ",                    0},    // skip 20 bits, then 10 bits, (0.0625 * x - 30) dB
        {UINT,        "RSSI Rx[0]",              4},    // skip 10 bits, them 11 bits (0.0625 * x - 110) dBm
        {PLACEHOLDER, "RSSI Rx[1]",              0},    // skip 21 bits, then 11 bits (0.0625 * x - 110) dBm
        {UINT,        "RSSI",                    4},    // 11 bits, (0.0625 * x - 110) dBm
        {SKIP,        NULL,                      20},
        {UINT,        "FTL SNR Rx[0]",           4},    // 9 bits
        {PLACEHOLDER, "FTL SNR Rx[1]",           0},    // skip 9 bits, then 9 bits (0.1 * x - 20) dB
        {SKIP,        NULL,                      12},
};

const Fmt LtePhySubpktFmt_v1_Scmr_v18[] = {
        {UINT,        "E-ARFCN",                 4},
        {UINT,        "Physical Cell ID",        2},    // 9 bits
        {PLACEHOLDER, "Serving Cell Index",      0},    // 3 bits
        {SKIP,        NULL,                      2},
        {UINT,        "Current SFN",             2},    // 10 bits
        {PLACEHOLDER, "Current Subframe Number", 0},    // 4 bits
        // {SKIP, NULL, 2},
        {SKIP,        NULL,                      11},    // Is Restricted, Cell Timing [0]
        {UINT,        "RSRP Rx[0]",              4},    // skip 10 bits, then 12 bits. (0.0625 * x - 180) dBm
        {UINT,        "RSRP Rx[1]",              4},    // skip 12 bits, then 12 bits (0.0625 * x - 180) dBm
        {UINT,        "RSRP",                    4},    // skip 12 bits, then 12 bits (0.0625 * x - 180) dBm
        {UINT,        "RSRQ Rx[0]",              4},    // skip 12 bits, then 10 bits, (0.0625 * x - 30) dB
        {UINT,        "RSRQ Rx[1]",              4},    // 10 bits, (0.0625 * x) - 30 dB
        {PLACEHOLDER, "RSRQ",                    0},    // skip 20 bits, then 10 bits, (0.0625 * x - 30) dB
        {UINT,        "RSSI Rx[0]",              4},    // skip 10 bits, them 11 bits (0.0625 * x - 110) dBm
        {PLACEHOLDER, "RSSI Rx[1]",              0},    // skip 21 bits, then 11 bits (0.0625 * x - 110) dBm
        {PLACEHOLDER, "RSSI",                    0},    // 11 bits, (0.0625 * x - 110) dBm
        {SKIP,        NULL,                      23},
        {UINT,        "FTL SNR Rx[0]",           4},    // 9 bits
        {PLACEHOLDER, "FTL SNR Rx[1]",           0},    // skip 9 bits, then 9 bits (0.1 * x - 20) dB
        {SKIP,        NULL,                      20},
};

const Fmt LtePhySubpktFmt_v1_Scmr_v19[] = {
        {UINT,        "E-ARFCN",                 4},
        {UINT,        "Num-of-cells",            2},
        {SKIP,        NULL,                      2},
        {UINT,        "Physical Cell ID",        2},    // 9 bits
        {PLACEHOLDER, "Serving Cell Index",      0},    // 3 bits
        {PLACEHOLDER, "Is Serving Cell",         0},    // 1 bit
        {SKIP,        NULL,                      2},
        {UINT,        "Current SFN",             2},    // 10 bits
        {PLACEHOLDER, "Current Subframe Number", 0},    // 4 bits
        {SKIP,        NULL,                      2},
        {SKIP,        NULL,                      4},    // Is Restricted, Cell Timing [0]
        {SKIP,        NULL,                      4},    // Cell Timing [1], Cell Timing SFN[0]
        {UINT,        "RSRP Rx[0]",              4},    // skip 10 bits, then 12 bits. (0.0625 * x - 180) dBm
        {UINT,        "RSRP Rx[1]",              4},    // skip 12 bits, then 12 bits (0.0625 * x - 180) dBm
        {UINT,        "RSRP",                    4},    // skip 12 bits, then 12 bits (0.0625 * x - 180) dBm
        {UINT,        "RSRQ Rx[0]",              4},    // skip 12 bits, then 10 bits, (0.0625 * x - 30) dB
        {UINT,        "RSRQ Rx[1]",              4},    // 10 bits, (0.0625 * x) - 30 dB
        {PLACEHOLDER, "RSRQ",                    0},    // skip 20 bits, then 10 bits, (0.0625 * x - 30) dB
        {UINT,        "RSSI Rx[0]",              4},    // skip 10 bits, them 11 bits (0.0625 * x - 110) dBm
        {PLACEHOLDER, "RSSI Rx[1]",              0},    // skip 21 bits, then 11 bits (0.0625 * x - 110) dBm
        {UINT,        "RSSI",                    4},    // 11 bits, (0.0625 * x - 110) dBm
        {SKIP,        NULL,                      20},
        {UINT,        "FTL SNR Rx[0]",           4},    // 9 bits
        {PLACEHOLDER, "FTL SNR Rx[1]",           0},    // skip 9 bits, then 9 bits (0.1 * x - 20) dB
        {SKIP,        NULL,                      12},
        {UINT,        "Projected SIR",           4},    // Projected Sir, if x & 1<<31: x -= 4294967296
        // x /= 16
        {UINT,        "Post IC RSRQ",            4},    // (0.0625 * x - 30) dB
};

const Fmt LtePhySubpktFmt_v1_Scmr_v22[] = {
        {UINT,        "E-ARFCN",                 4},
        {UINT,        "Num-of-cells",            2},
        {SKIP,        NULL,                      2},
        {UINT,        "Physical Cell ID",        2},    // 9 bits
        {PLACEHOLDER, "Serving Cell Index",      0},    // 3 bits
        {PLACEHOLDER, "Is Serving Cell",         0},    // 1 bit
        {SKIP,        NULL,                      2},
        {UINT,        "Current SFN",             2},    // 10 bits
        {PLACEHOLDER, "Current Subframe Number", 0},    // 4 bits
        {SKIP,        NULL,                      2},
        {SKIP,        NULL,                      4},    // Cell Timing [0]
        {SKIP,        NULL,                      4},    // Cell Timing [1], Cell Timing SFN [0]
        {UINT,        "RSRP Rx[0]",              4},    // skip 10 bits, then 12 bits. (0.0625 * x - 180) dBm
        {UINT,        "RSRP Rx[1]",              4},    // skip 12 bits, then 12 bits (0.0625 * x - 180) dBm
        {SKIP,        NULL,                      4},
        {UINT,        "RSRP",                    4},    // skip 12 bits, then 12 bits (0.0625 * x - 180) dBm
        {UINT,        "RSRQ Rx[0]",              4},    // skip 12 bits, then 10 bits, (0.0625 * x - 30) dB
        {UINT,        "RSRQ Rx[1]",              4},    // 10 bits, (0.0625 * x) - 30 dB
        {UINT,        "RSRQ",                    4},    // skip 10 bits, then 10 bits, (0.0625 * x - 30) dB
        {UINT,        "RSSI Rx[0]",              4},    // skip 10 bits, them 11 bits (0.0625 * x - 110) dBm
        {PLACEHOLDER, "RSSI Rx[1]",              0},    // skip 21 bits, then 11 bits (0.0625 * x - 110) dBm
        {SKIP,        NULL,                      4},
        {UINT,        "RSSI",                    4},    // then 11 bits, (0.0625 * x - 110) dBm
        {SKIP,        NULL,                      20},
        {UINT,        "FTL SNR Rx[0]",           4},    // 9 bits
        {PLACEHOLDER, "FTL SNR Rx[1]",           0},    // skip 9 bits, then 9 bits (0.1 * x - 20) dB
        {SKIP,        NULL,                      16},
        {UINT,        "Projected SIR",           4},    // Projected Sir, if x & 1<<31: x -= 4294967296
        // x /= 16
        {UINT,        "Post IC RSRQ",            4},    // (0.0625 * x - 30) dB
        {UINT,        "CINR Rx[0]",              4},
        {UINT,        "CINR Rx[1]",              4},
};

const Fmt LtePhySubpktFmt_v1_Scmr_v24[] = {
        {UINT,        "E-ARFCN",                 4},
        {UINT,        "Num-of-cells",            2},
        {SKIP,        NULL,                      2},
        {UINT,        "Physical Cell ID",        2},    // 9 bits
        {PLACEHOLDER, "Serving Cell Index",      0},    // 3 bits
        {PLACEHOLDER, "Is Serving Cell",         0},    // 1 bit
        {SKIP,        NULL,                      2},
        {UINT,        "Current SFN",             2},    // 10 bits
        {PLACEHOLDER, "Current Subframe Number", 0},    // 4 bits
        {SKIP,        NULL,                      2},
        {SKIP,        NULL,                      4},    // Cell Timing [0]
        {SKIP,        NULL,                      4},    // Cell Timing [1], Cell Timing SFN [0]
        {SKIP,        NULL,                      1},
        {UINT,        "RSRP Rx[0]",              4},    // skip 1 bits, then 12 bits. (0.0625 * x - 180) dBm
        {UINT,        "RSRP Rx[1]",              4},    // skip 4 bits, then 12 bits (0.0625 * x - 180) dBm
        {UINT,        "RSRP",                    4},    // skip 4 bits, then 12 bits (0.0625 * x - 180) dBm
        {UINT,        "RSRQ Rx[0]",              2},    // skip 4 bits, then 10 bits, (0.0625 * x - 30) dB
        {SKIP,        NULL,                      1},
        {UINT,        "RSRQ Rx[1]",              2},    // 10 bits (0.0625 * x) - 30 dB
        {UINT,        "RSRQ",                    2},    // skip 4 bits, then 10 bits, (0.0625 * x - 30) dB
        {UINT,        "RSSI Rx[0]",              4},    // skip 10 bits, them 11 bits (0.0625 * x - 110) dBm
        {PLACEHOLDER, "RSSI Rx[1]",              0},    // skip 21 bits, then 11 bits (0.0625 * x - 110) dBm
        {UINT,        "RSSI",                    4},    // 11 bits, (0.0625 * x - 110) dBm
        {SKIP,        NULL,                      20},
        {UINT,        "FTL SNR Rx[0]",           4},    // 9 bits
        {PLACEHOLDER, "FTL SNR Rx[1]",           0},    // skip 9 bits, then 9 bits (0.1 * x - 20) dB
        {SKIP,        NULL,                      16},
        {SKIP,        NULL,                      8},
        //{UINT, "Projected SIR", 4},    // Projected Sir, if x & 1<<31: x -= 4294967296
        // x /= 16
        //{UINT, "Post IC RSRQ", 4},    // (0.0625 * x - 30) dB
};

const Fmt LtePhySubpktFmt_v1_Scmr_v35[] = {
        {UINT,        "E-ARFCN",                 4},
        {UINT,        "Num-of-cells",            2},
        {SKIP,        NULL,                      2},
        {UINT,        "Physical Cell ID",        2},    // 9 bits
        {PLACEHOLDER, "Serving Cell Index",      0},    // 3 bits
        {PLACEHOLDER, "Is Serving Cell",         0},    // 1 bit
        {SKIP,        NULL,                      2},
        {UINT,        "Current SFN",             2},    // 10 bits
        {PLACEHOLDER, "Current Subframe Number", 0},    // 4 bits
        {SKIP,        NULL,                      2},
        {SKIP,        NULL,                      4},    // Cell Timing [0]
        {SKIP,        NULL,                      4},    // Cell Timing [1], Cell Timing SFN [0]
        {UINT,        "RSRP Rx[0]",              4},    // skip 10 bits, then 12 bits. (0.0625 * x - 180) dBm
        {UINT,        "RSRP Rx[1]",              4},    // skip 12 bits, then 12 bits (0.0625 * x - 180) dBm
        {UINT,        "RSRP Rx[2]",              4},    // skip 12 bits, then 12 bits (0.0625 * x - 180) dBm
        {UINT,        "RSRP Rx[3]",              4},    // 12 bits (0.0625 * x - 180) dBm
        {PLACEHOLDER, "RSRP",                    0},    // skip 12 bits, then 12 bits, (0.0625 * (x + 640) - 180) dB
        {UINT,        "Filtered RSRP",           4},    // skip 12 bits, then 12 bits (0.0625 * x - 180) dBm
        {UINT,        "RSRQ Rx[0]",              4},    // 10 bits, (0.0625 * x - 30) dB
        {PLACEHOLDER, "RSRQ Rx[1]",              0},    // skip 20 bits, then 10 bits, (0.0625 * x - 30) dB
        {UINT,        "RSRQ Rx[2]",              4},    // skip 10 bits, then 10 bits, (0.0625 * x - 30) dB
        {PLACEHOLDER, "RSRQ Rx[3]",              0},    // skip 20 bits, then 10 bits, (0.0625 * x - 30) dB
        {UINT,        "RSRQ",                    4},    // 10 bits, (0.0625 * x - 30) dB
        {PLACEHOLDER, "Filtered RSRQ",           0},    // skip 20 bits, then 12 bits, (0.0625 * x - 30) dB
        {UINT,        "RSSI Rx[0]",              4},    // 11 bits (0.0625 * x - 110) dBm
        {PLACEHOLDER, "RSSI Rx[1]",              0},    // skip 11 bits, then 11 bits (0.0625 * x - 110) dBm
        {UINT,        "RSSI Rx[2]",              4},    // 11 bits (0.0625 * x - 110) dBm
        {PLACEHOLDER, "RSSI Rx[3]",              0},    // skip 11 bits, then 11 bits (0.0625 * x - 110) dBm
        {UINT,        "RSSI",                    4},    // 11 bits (0.0625 * x - 110) dBm
        {SKIP,        NULL,                      20},
        {UINT,        "FTL SNR Rx[0]",           4},    // 9 bits
        {PLACEHOLDER, "FTL SNR Rx[1]",           0},    // skip 9 bits, then 9 bits (0.1 * x - 20) dB
        {UINT,        "FTL SNR Rx[2]",           4},    // 9 bits
        {PLACEHOLDER, "FTL SNR Rx[3]",           0},    // skip 9 bits, then 9 bits (0.1 * x - 20) dB
        {SKIP,        NULL,                      12},
        {UINT,        "Projected SIR",           4},    // Projected Sir, if x & 1<<31: x -= 4294967296
        // x /= 16
        {UINT,        "Post IC RSRQ",            4},    // (0.0625 * x - 30) dB
        {UINT,        "CINR Rx[0]",              4},
        {UINT,        "CINR Rx[1]",              4},
        {UINT,        "CINR Rx[2]",              4},
        {UINT,        "CINR Rx[3]",              4},
};

const Fmt LtePhySubpktFmt_v1_Scmr_v36[] = {
        {UINT,        "E-ARFCN",                 4},
        {UINT,        "Num-of-cells",            2},
        {SKIP,        NULL,                      2},
        {UINT,        "Physical Cell ID",        2},    // 9 bits
        {PLACEHOLDER, "Serving Cell Index",      0},    // 3 bits
        {PLACEHOLDER, "Is Serving Cell",         0},    // 1 bit
        {SKIP,        NULL,                      2},
        {UINT,        "Current SFN",             2},    // 10 bits
        {PLACEHOLDER, "Current Subframe Number", 0},    // 4 bits
        {SKIP,        NULL,                      2},
        {SKIP,        NULL,                      4},    // Cell Timing [0]
        {SKIP,        NULL,                      4},    // Cell Timing [1], Cell Timing SFN [0]
        {UINT,        "RSRP Rx[0]",              4},    // skip 10 bits, then 12 bits. (0.0625 * x - 180) dBm
        {UINT,        "RSRP Rx[1]",              4},    // skip 12 bits, then 12 bits (0.0625 * x - 180) dBm
        {SKIP,        NULL,                      4},
        {SKIP,        NULL,                      4},
        {UINT,        "RSRP",                    4},    // 12 bits (0.0625 * x - 180) dBm
        {UINT,        "RSRQ Rx[0]",              4},    // 10 bits, (0.0625 * x - 30) dB
        {PLACEHOLDER, "RSRQ Rx[1]",              0},    // skip 20 bits, then 10 bits, (0.0625 * x - 30) dB
        {SKIP,        NULL,                      4},
        {UINT,        "RSRQ",                    4},    // 10 bits, (0.0625 * x - 30) dB
        // Unknown
};

const Fmt LtePhySubpktFmt_v1_Scmr_v40[] = {
        {UINT,        "E-ARFCN",                  4},
        {UINT,        "Num-of-cells",             2},
        {UINT,        "Valid Rx",                 2},
        {UINT,        "Physical Cell ID",         2},    // 9 bits
        {PLACEHOLDER, "Serving Cell Index",       0},    // 3 bits
        {PLACEHOLDER, "Is Serving Cell",          0},    // 1 bit
        {SKIP,        NULL,                       2},
        {UINT,        "Current SFN",              2},    // 10 bits
        {PLACEHOLDER, "Current Subframe Number",  0},    // 4 bits
        {SKIP,        NULL,                       2},
        {SKIP,        NULL,                       4},    // Cell Timing [0]
        {SKIP,        NULL,                       4},    // Cell Timing [1], Cell Timing SFN [0]
        {UINT,        "RSRP Rx[0]",               4},    // skip 10 bits, then 12 bits. (0.0625 * x - 180) dBm
        {UINT,        "RSRP Rx[1]",               4},    // skip 12 bits, then 12 bits (0.0625 * x - 180) dBm
        {UINT,        "RSRP Rx[2]",               4},    // skip 12 bits, then 12 bits (0.0625 * x - 180) dBm
        {SKIP,        NULL,                       4},    // skip Pathloss rsrp Rx[2],Pathloss rsrp Rx[3]
        {UINT,        "RSRP Rx[3]",               4},    // 12 bits (0.0625 * x - 180) dBm
        {PLACEHOLDER, "RSRP",                     0},    // skip 12 bits, then 12 bits, (0.0625 * (x + 640) - 180) dB
        {UINT,        "Filtered RSRP",            4},    // skip 12 bits, then 12 bits (0.0625 * x - 180) dBm
        {UINT,        "RSRQ Rx[0]",               4},    // 10 bits, (0.0625 * x - 30) dB
        {PLACEHOLDER, "RSRQ Rx[1]",               0},    // skip 20 bits, then 10 bits, (0.0625 * x - 30) dB
        {UINT,        "RSRQ Rx[2]",               4},    // skip 10 bits, then 10 bits, (0.0625 * x - 30) dB
        {PLACEHOLDER, "RSRQ Rx[3]",               0},    // skip 20 bits, then 10 bits, (0.0625 * x - 30) dB
        {UINT,        "RSRQ",                     4},    // 10 bits, (0.0625 * x - 30) dB
        {PLACEHOLDER, "Filtered RSRQ",            0},    // skip 20 bits, then 12 bits, (0.0625 * x - 30) dB
        {UINT,        "RSSI Rx[0]",               4},    // 11 bits (0.0625 * x - 110) dBm
        {PLACEHOLDER, "RSSI Rx[1]",               0},    // skip 11 bits, then 11 bits (0.0625 * x - 110) dBm
        {UINT,        "RSSI Rx[2]",               4},    // 11 bits (0.0625 * x - 110) dBm
        {PLACEHOLDER, "RSSI Rx[3]",               0},    // skip 11 bits, then 11 bits (0.0625 * x - 110) dBm
        {UINT,        "RSSI",                     4},    // 11 bits (0.0625 * x - 110) dBm
        {SKIP,        NULL,                       10},
        {UINT,        "Residual Frequency Error", 2},
        {SKIP,        NULL,                       8},
        {UINT,        "FTL SNR Rx[0]",            4},    // 9 bits
        {PLACEHOLDER, "FTL SNR Rx[1]",            0},    // skip 9 bits, then 9 bits (0.1 * x - 20) dB
        {UINT,        "FTL SNR Rx[2]",            4},    // 9 bits
        {PLACEHOLDER, "FTL SNR Rx[3]",            0},    // skip 9 bits, then 9 bits (0.1 * x - 20) dB
        {SKIP,        NULL,                       12},
        {SKIP,        NULL,                       4},
        {UINT,        "Projected SIR",            4},    // Projected Sir, if x & 1<<31: x -= 4294967296
        // x /= 16
        {UINT,        "Post IC RSRQ",             4},    // (0.0625 * x - 30) dB
        {UINT,        "CINR Rx[0]",               4},
        {UINT,        "CINR Rx[1]",               4},
        {UINT,        "CINR Rx[2]",               4},
        {UINT,        "CINR Rx[3]",               4},
};

// ------------------------------------------------------------
// LTE PHY IRAT MDB

enum LtePhyIratType {
    LtePhyIratType_HRPD = 14,
    LtePhyIratType_WCDMA = 35,
    LtePhyIratType_1x = 41,
    LtePhyIratType_GSM = 42,
};


const Fmt LtePhyIratFmt[] = {
        {UINT, "Version",         1},
        {UINT, "Subpacket count", 1},
        {SKIP, NULL,              2},
};

const Fmt LtePhyIratSubPktFmt[] = {
        {UINT, "Subpacket ID",   1},
        {UINT, "Version",        1},
        {UINT, "Subpacket size", 2},
};

const Fmt LtePhyIratWCDMAFmt[] = {
        {UINT, "Current DRX cycle",     4},
        {UINT, "Number of frequencies", 1},
        {SKIP, NULL,                    3},
};

const Fmt LtePhyIratWCDMACellMetaFmt[] = {
        {UINT, "Frequency",       2},
        {UINT, "Number of cells", 1},
        {SKIP, NULL,              1},
};

const Fmt LtePhyIratWCDMACellFmt[] = {
        {UINT,       "PSC+Energy",                             2},
        {UINT,       "CSG",                                    1},
        {SKIP,       NULL,                                     1},
        {UINT,       "Pn Pos",                                 4},
        {WCDMA_MEAS, "RSCP",                                   1},
        {WCDMA_MEAS, "RSSI",                                   1},
        {WCDMA_MEAS, "EcNo",                                   1},
        {UINT,       "SrxLev",                                 1},
        {UINT,       "DRX cycle count since last measurement", 2},
        {UINT,       "Treselection",                           1},
        {UINT,       "Squal",                                  1}

};

const Fmt LtePhyIratCDMACellFmt[] = {
        {UINT, "Number of Pilots", 1},
        {UINT, "Band",             1},
        {UINT, "Channel",          2},
};

const Fmt LtePhyIratCDMACellPilotFmt[] = {
        {UINT, "Pilot ID", 2},
        {UINT, "RSS (dB)", 2},
        {SKIP, NULL,       4},
        {UINT, "EcNo",     2},
        {SKIP, NULL,       6},
};


// ------------------------------------------------------------
// LTE RRC Serving Cell Info Log Pkt
const Fmt LteRrcServCellInfoLogPacketFmt[] = {
        {UINT, "Version", 1},
};

const Fmt LteRrcServCellInfoLogPacketFmt_v2[] = {
        {UINT,      "Cell ID",            2},    //Physical cell ID
        {UINT,      "Downlink frequency", 2},    //Downlink frequency
        {UINT,      "Uplink frequency",   2},    //Uplink frequency
        {BANDWIDTH, "Downlink bandwidth", 1},    //Downlink bandwidth
        {BANDWIDTH, "Uplink bandwidth",   1},    //Uplink bandwidth
        {UINT,      "Cell Identity",      4},    //cell ID
        {UINT,      "TAC",                2},    //Tracking area code
        {UINT,      "Band Indicator",     4},    //Band indicator
        {UINT,      "MCC",                2},    //MCC
        {UINT,      "MNC Digit",          1},    //MNC digit
        {UINT,      "MNC",                2},    //MNC
        {UINT,      "Allowed Access",     1}    //Allowed access
};

const Fmt LteRrcServCellInfoLogPacketFmt_v3[] = {
        {UINT,      "Cell ID",            2},    //Physical cell ID
        {UINT,      "Downlink frequency", 4},    //Downlink frequency
        {UINT,      "Uplink frequency",   4},    //Uplink frequency
        {BANDWIDTH, "Downlink bandwidth", 1},    //Downlink bandwidth
        {BANDWIDTH, "Uplink bandwidth",   1},    //Uplink bandwidth
        {UINT,      "Cell Identity",      4},    //cell ID
        {UINT,      "TAC",                2},    //Tracking area code
        {UINT,      "Band Indicator",     4},    //Band indicator
        {UINT,      "MCC",                2},    //MCC
        {UINT,      "MNC Digit",          1},    //MNC digit
        {UINT,      "MNC",                2},    //MNC
        {UINT,      "Allowed Access",     1}    //Allowed access
};

// TODO: interpret the value of "Allowed Access"

// ------------------------------------------------------------
const Fmt LteRrcMibMessageLogPacketFmt[] = {
        {UINT, "Version", 1}
};

const Fmt LteRrcMibMessageLogPacketFmt_v1[] = {
        {UINT,      "Physical Cell ID",  2},    //cell ID
        {UINT,      "Freq",              2},    //frequency
        {UINT,      "SFN",               2},
        {UINT,      "Number of Antenna", 1},
        {BANDWIDTH, "DL BW",             1}    //downlink bandwidth
};

const Fmt LteRrcMibMessageLogPacketFmt_v2[] = {
        {UINT,      "Physical Cell ID",  2},    //cell ID
        {UINT,      "Freq",              4},    //frequency
        {UINT,      "SFN",               2},
        {UINT,      "Number of Antenna", 1},
        {BANDWIDTH, "DL BW",             1}    //downlink bandwidth
};

const Fmt LteRrcMibMessageLogPacketFmt_v3[] = {
        {UINT,      "Physical Cell ID",  2},    //cell ID
        {UINT,      "Freq",              4},    //frequency
        {UINT,      "SFN",               2},
        {UINT,      "Number of Antenna", 1},
        {BANDWIDTH, "DL BW",             1},    //downlink bandwidth
        //added fields
        {UINT,      "Sib1 BR Sch Info",  1}
};

// ----------------------------------------------------------------------------
// Haotian
const Fmt LtePdcpDlSrbIntegrityDataPduFmt[] = {
        {UINT, "Version",    1},
        {UINT, "Num SubPkt", 1},
        {SKIP, NULL,         44},
        {UINT, "PDU Size",   2},    // 47-48
        {SKIP, NULL,         16}
};

// ----------------------------------------------------------------------------
// Haotian
const Fmt LtePdcpUlSrbIntegrityDataPduFmt[] = {
        {UINT, "Version",    1},
        {UINT, "Num SubPkt", 1},
        {SKIP, NULL,         44},
        {UINT, "PDU Size",   2},    // 47-48
        {SKIP, NULL,         12}
};

// ----------------------------------------------------------------------------
// MAC_Configuration
// Jie
const ValueName LteMacConfigurationSubpkt_SubpktType[] = {
        {0,  "Config Type Subpacket"},
        {1,  "DL Config SubPacket"},
        {2,  "UL Config SubPacket"},
        {3,  "RACH Config SubPacket"},
        {4,  "LC Config SubPacket"},
        {7,  "DL Transport Block"},
        {8,  "UL Transport Block"},
        {10, "UL Buffer Status SubPacket"},
        {11, "UL Tx Statistics SubPacket"},
        {13, "eMBMS Config SubPacket"},
        {14, "All Rach Config SubPacket"},
        {18, "ELS SubPacket"}
};

const Fmt LteMacConfigurationFmt[] = {
        {UINT, "Version",    1},
        {UINT, "Num SubPkt", 1},
        {SKIP, NULL,         2}
};

const Fmt LteMacConfiguration_SubpktHeader[] = {
        {UINT, "SubPacket ID",   1},
        {UINT, "Version",        1},
        {UINT, "SubPacket Size", 2}
};

const Fmt LteMacConfigurationSubpkt_ConfigType[] = {
        {UINT, "Config reason", 4}
};


const Fmt LteMacConfigurationSubpkt_ConfigType_v2[] = {
        {UINT, "Sub Id",         1},
        {UINT, "Config reason",  1},
        {UINT, "Config Bitmask", 1},
        {SKIP, "NULL",           1},
};

const ValueName LteMacConfigurationConfigType_ConfigReason[] = {
        {2050, "CONNECTION RELEASE"}
};

const Fmt LteMacConfigurationSubpkt_DLConfig[] = {
        {UINT, "TA Timer", 2},    // 0xFF need to be read as infinity
        {SKIP, "NULL",     2}
};

const Fmt LteMacConfigurationSubpkt_DLConfig_v2[] = {
        {UINT, "Sub Id",          1},
        {UINT, "Num Active Stag", 1},
};

const Fmt LteMacConfigurationSubpkt_DLConfig_Scell_Tag_Info_v2[] = {
        {UINT, "STAG Id",          1},
        {UINT, "Scell Id Mask",    1},
        {UINT, "Ta Timer Present", 1},
        {UINT, "TA Timer",         2},
        {SKIP, "NULL",             1},
};

const ValueName LteMacConfigurationConfigType_DLConfig_TA_Timer[] = {
        {0xffff, "Infinity ms"},
};

const Fmt LteMacConfigurationSubpkt_ULConfig[] = {
        {UINT, "SR periodicity",            3},
        {UINT, "BSR timer",                 2},
        {UINT, "SPS Number of Tx released", 2},
        {UINT, "Retx BSR timer",            2},    // 0xFF need to be read as infinity
        {SKIP, "NULL",                      3}
};

const Fmt LteMacConfigurationSubpkt_ULConfig_v2[] = {
        {UINT, "Sub Id",                    1},
        {UINT, "SR resource present",       1},
        {UINT, "SR periodicity",            2},
        {UINT, "BSR timer",                 2},
        {UINT, "SPS Number of Tx released", 2},
        {UINT, "Retx BSR timer",            2},    // 0xFF need to be read as infinity
        {SKIP, "NULL",                      2},
};

const Fmt LteMacConfigurationSubpkt_RACHConfig[] = {
        {RSRQ, "Preamble initial power",      2},
        {UINT, "Power ramping step",          1},
        {UINT, "RA index1",                   1},
        {UINT, "RA index2",                   1},
        {UINT, "Preamble trans max",          1},
        {UINT, "Contention resolution timer", 1},
        {SKIP, "NULL",                        4},
        {UINT, "PMax",                        2},
        {UINT, "Delta preamble Msg3",         2},
        {UINT, "PRACH config",                1},
        {UINT, "CS zone length",              1},
        {UINT, "Root seq index",              2},
        {UINT, "PRACH Freq Offset",           2},
        {UINT, "Max retx Msg3",               1},
        {UINT, "RA rsp win size",             1},
        {SKIP, "NULL",                        1},
};

const Fmt LteMacConfigurationSubpkt_RACHConfig_v2[] = {
        {UINT, "Preamble initial power",      2},
        {UINT, "Power ramping step",          1},
        {UINT, "RA index1",                   1},
        {UINT, "RA index2",                   1},
        {UINT, "Preamble trans max",          1},
        {UINT, "Contention resolution timer", 2},
        {UINT, "Message size Group_A",        2},
        {UINT, "Power offset Group_B",        1},
        {UINT, "PMax",                        2},
        {UINT, "Delta preamble Msg3",         2},
        {UINT, "PRACH config",                1},
        {UINT, "CS zone length",              1},
        {UINT, "Root seq index",              2},
        {UINT, "PRACH Freq Offset",           1},
        {UINT, "High speed flag",             1},
        {UINT, "Max retx Msg3",               1},
        {UINT, "RA rsp win size",             1},
};

const Fmt LteMacConfigurationSubpkt_RACHConfig_v5[] = {
        {RSRQ, "Preamble initial power",      2},
        {UINT, "Power ramping step",          1},
        {UINT, "RA index1",                   1},
        {UINT, "RA index2",                   1},
        {UINT, "Preamble trans max",          1},
        {UINT, "Contention resolution timer", 2},
        {UINT, "Message size Group_A",        2},
        {UINT, "Power offset Group_B",        1},
        {UINT, "PMax",                        2},
        {UINT, "Delta preamble Msg3",         2},
        {UINT, "PRACH config",                1},
        {UINT, "CS zone length",              1},
        {UINT, "Root seq index",              2},
        {UINT, "PRACH Freq Offset",           2},
        {UINT, "High speed flag",             1},
        {UINT, "Max retx Msg3",               1},
        {UINT, "RA rsp win size",             1},
        {UINT, "PRACH Cfg R13 Present",       1},
};

const Fmt LteMacConfigurationSubpkt_LCConfig[] = {
        {UINT, "Number of deleted LC",        1},
        {SKIP, "NULL",                        32},
        {UINT, "Number of added/modified LC", 1}
        //    {SKIP, "NULL", 290}
};

const Fmt LteMacConfigurationSubpkt_LCConfig_v2[] = {
        {UINT, "Sub Id",                      1},
        {UINT, "Number of deleted LC",        1},
        {SKIP, "NULL",                        32},
        {UINT, "Number of added/modified LC", 1}
        //    {SKIP, "NULL", 290}
};

const Fmt LteMacConfiguration_LCConfig_LC[] = {
        {UINT, "LC ID",                     1},
        {UINT, "PBR(KBytes/s)",             2},
        {UINT, "Priority",                  1},
        {UINT, "LC group",                  1},
        {UINT, "Token bucket size (bytes)", 4}
};

const Fmt LteMacConfigurationSubpkt_eMBMSConfig[] = {
        {UINT, "Num eMBMS Active LCs", 2},    // Not sure if this offset and length of this field is correct
        {SKIP, "NULL",                 98}
};

const Fmt LteMacConfigurationSubpkt_eMBMSConfig_v2[] = {
        {UINT, "Sub Id",               1},
        {UINT, "Num eMBMS Active LCs", 2},    // Not sure if this offset and length of this field is correct
        {SKIP, "NULL",                 98}
};

const Fmt LteMacConfigurationSubpkt_ELS[] = {
        {UINT, "Sub Id",                  1},
        {UINT, "ELS UL LC Id",            1},
        {UINT, "ELS DL LC Id",            1},
        {UINT, "ELS MCE ReTx TMR Length", 1}
};

const Fmt LteMacConfigurationSubpkt_All_Rach_Config[] = {
        {UINT,        "Sub Id",              1},
        {BYTE_STREAM, "Valid Cell Cfg Mask", 1},
        {BYTE_STREAM, "New Cell Cfg Mask",   1},
};

const Fmt LteMacConfigurationSubpkt_All_Rach_Config_Cell_Info[] = {
        {UINT,       "Scell Id",                         1},
        {WCDMA_MEAS, "Preamble initial power (dB)",      2},    // Note sure if it is correct
        {UINT,       "Power ramping step (dB)",          1},
        {UINT,       "RA index1",                        1},
        {UINT,       "RA index2",                        1},
        {UINT,       "Preamble trans max",               1},
        {UINT,       "Contention resolution timer (ms)", 2},
        {UINT,       "Message size Group_A",             2},
        {UINT,       "Power offset Group_B",             1},
        {UINT,       "PMax (dBm)",                       2},
        {UINT,       "Delta preamble Msg3",              2},
        {UINT,       "PRACH config",                     1},
        {UINT,       "CS zone length",                   1},
        {UINT,       "Root seq index",                   2},
        {UINT,       "PRACH Freq Offset",                1},
        {UINT,       "High speed flag",                  1},
        {UINT,       "Max retx Msg3",                    1},
        {UINT,       "RA rsp win size",                  1},
};

// ----------------------------------------------------------
// MAC UL Transport Block
// Jie
const ValueName BSREvent[] = {
        {0, "None"},
        {1, "Periodic"},
        {2, "High Data Arrival"},
        {3, "Robustness BSR"},
};

const ValueName BSRTrig[] = {
        {0, "No BSR"},
        {1, "Cancelled"},
        {2, "L-BSR"},
        {3, "S-BSR"},
        {4, "Pad L-BSR"},
        {5, "Pad S-BSR"},
        {6, "Pad T-BSR"},
};

const Fmt LteMacULTransportBlockFmt[] = {
        {UINT, "Version",    1},
        {UINT, "Num SubPkt", 1},
        {SKIP, NULL,         2}
};

const Fmt LteMacULTransportBlock_SubpktHeaderFmt[] = {
        {UINT, "SubPacket ID",   1},
        {UINT, "Version",        1},
        {UINT, "SubPacket Size", 2},
        {UINT, "Num Samples",    1},
};

const Fmt LteMacULTransportBlock_SubpktV1_SampleFmt[] = {
        {UINT,        "HARQ ID",         1},
        {UINT,        "RNTI Type",       1},
        {UINT,        "Sub-FN",          2},    // 4 bits
        {PLACEHOLDER, "SFN",             0},
        {UINT,        "Grant (bytes)",   2},
        {UINT,        "RLC PDUs",        1},
        {UINT,        "Padding (bytes)", 2},
        {UINT,        "BSR event",       1},
        {UINT,        "BSR trig",        1},
        {UINT,        "HDR LEN",         1},
        // Mac Hdr + CE and UL TB Other Structure
};

const Fmt LteMacULTransportBlock_SubpktV2_SampleFmt[] = {
        {UINT,        "Sub Id",          1},
        {UINT,        "Cell Id",         1},
        {UINT,        "HARQ ID",         1},
        {UINT,        "RNTI Type",       1},
        {UINT,        "Sub-FN",          2},    // 4 bits
        {PLACEHOLDER, "SFN",             0},
        {UINT,        "Grant (bytes)",   2},
        {UINT,        "RLC PDUs",        1},
        {UINT,        "Padding (bytes)", 2},
        {UINT,        "BSR event",       1},
        {UINT,        "BSR trig",        1},
        {UINT,        "HDR LEN",         1},
        // Mac Hdr + CE and UL TB Other Structure
};

// ----------------------------------------------------------
// MAC DL Transport Block
// Jie
const ValueName RNTIType[] = {
        {0, "C-RNTI"},
        {2, "P-RNTI"},
        {3, "RA-RNTI"},
        {4, "Temporary-C-RNTI"},
        {5, "SI-RNTI"}
};

const Fmt LteMacDLTransportBlockFmt[] = {
        {UINT, "Version",    1},
        {UINT, "Num SubPkt", 1},
        {SKIP, NULL,         2}
};

const Fmt LteMacDLTransportBlock_SubpktHeaderFmt[] = {
        {UINT, "SubPacket ID",   1},
        {UINT, "Version",        1},
        {UINT, "SubPacket Size", 2},
        {UINT, "Num Samples",    1},
};

const Fmt LteMacDLTransportBlock_SubpktV2_SampleFmt[] = {
        {UINT,        "Sub-FN",          2},
        {PLACEHOLDER, "SFN",             0},
        {UINT,        "RNTI Type",       1},
        {UINT,        "HARQ ID",         1},
        {PLACEHOLDER, "Area ID",         0},
        {UINT,        "PMCH ID",         2},
        {UINT,        "DL TBS (bytes)",  2},
        {UINT,        "RLC PDUs",        1},
        {UINT,        "Padding (bytes)", 2},
        {UINT,        "HDR LEN",         1},
        // Mac Hdr + CE and UL TB Other Structure
};

const Fmt LteMacDLTransportBlock_SubpktV4_SampleFmt[] = {
        {UINT,        "Sub Id",          1},
        {UINT,        "Cell Id",         1},
        {UINT,        "Sub-FN",          2},
        {PLACEHOLDER, "SFN",             0},
        {UINT,        "RNTI Type",       1},
        {UINT,        "HARQ ID",         1},
        {PLACEHOLDER, "Area ID",         0},
        {UINT,        "PMCH ID",         2},
        {UINT,        "DL TBS (bytes)",  2},
        {UINT,        "RLC PDUs",        1},
        {UINT,        "Padding (bytes)", 2},
        {UINT,        "HDR LEN",         1},
        // Mac Hdr + CE and UL TB Other Structure
};

// ----------------------------------------------------------
// LTE Mac UL Tx Statistics
// Jie
const Fmt LteMacULTxStatisticsFmt[] = {
        {UINT, "Version",    1},
        {UINT, "Num SubPkt", 1},
        {SKIP, NULL,         2}
};

const Fmt LteMacULTxStatistics_SubpktHeaderFmt[] = {
        {UINT, "SubPacket ID",   1},
        {UINT, "Version",        1},
        {UINT, "SubPacket Size", 2},
};

const Fmt LteMacULTxStatistics_ULTxStatsSubPacketFmt[] = {
        {UINT, "Number of samples",      1},
        {UINT, "Number of padding BSR",  1},
        {UINT, "Number of regular BSR",  1},
        {UINT, "Number of periodic BSR", 1},
        {UINT, "Number of cancel BSR",   1},
        {UINT, "Grant received",         4},
        {UINT, "Grant utilized",         4},
        {SKIP, NULL,                     3}
};

const Fmt LteMacULTxStatistics_ULTxStatsSubPacketFmtV2[] = {
        {UINT, "Sub Id",                 1},
        {UINT, "Number of samples",      1},
        {UINT, "Number of padding BSR",  1},
        {UINT, "Number of regular BSR",  1},
        {UINT, "Number of periodic BSR", 1},
        {UINT, "Number of cancel BSR",   1},
        {UINT, "Grant received",         4},
        {UINT, "Grant utilized",         4},
        {SKIP, NULL,                     2}
};

// ----------------------------------------------------------
// LTE MAC UL Buffer Status Internal
// Jie
const Fmt LteMacULBufferStatusInternalFmt[] = {
        {UINT, "Version",    1},
        {UINT, "Num SubPkt", 1},
        {SKIP, NULL,         2}
};

const Fmt LteMacULBufferStatusInternal_SubpktHeaderFmt[] = {
        {UINT, "SubPacket ID",   1},
        {UINT, "Version",        1},
        {UINT, "SubPacket Size", 2},
        {UINT, "Num Samples",    1}
};

const Fmt LteMacULBufferStatusInternal_ULBufferStatusSubPacket_SampleFmt[] = {
        {UINT,        "Sub FN",                2},
        {PLACEHOLDER, "Sys FN",                0},
        {UINT,        "Number of active LCID", 1}
};

const Fmt LteMacULBufferStatusInternal_ULBufferStatusSubPacket_LCIDFmt[] = {
        {UINT, "Ld Id",      1},
        {UINT, "Priority",   1},
        {UINT, "New bytes",  4},
        {UINT, "Retx bytes", 4},
        {UINT, "Ctrl bytes", 2},
};

const Fmt LteMacULBufferStatusInternal_ULBufferStatusSubPacket_SampleFmt_v24[] = {
        {UINT,        "Sub Id",                1},
        {UINT,        "Sub FN",                2},
        {PLACEHOLDER, "Sys FN",                0},
        {UINT,        "Number of active LCID", 1}
};

const Fmt LteMacULBufferStatusInternal_ULBufferStatusSubPacket_LCIDFmt_v24[] = {
        {UINT,        "Ld Id",                  1},
        {UINT,        "Priority",               1},
        {UINT,        "New Uncompressed Bytes", 4},
        {UINT,        "New Compressed Bytes",   4},
        {UINT,        "Retx bytes",             4},
        {UINT,        "Ctrl bytes",             2},
        {PLACEHOLDER, "Total Bytes",            0},
};

// ----------------------------------------------------------------------------
// LTE_RLC_UL_Config_Log_Packet

const Fmt LteRlcUlConfigLogPacketFmt[] = {
        {UINT, "Version",    1},
        {UINT, "Num SubPkt", 1},
        {SKIP, NULL,         2},    // reserved
};

const Fmt LteRlcUlConfigLogPacket_SubpktHeader[] = {
        {UINT, "Subpacket ID",      1},
        {UINT, "Subpacket Version", 1},
        {UINT, "Subpacket Size",    2},
};

const Fmt LteRlcUlConfigLogPacket_SubpktPayload[] = {
        {UINT, "Reason",       1},
        {UINT, "Max Size RBs", 1},
};

const ValueName LteRlcUlConfigLogPacket_Subpkt_Reason[] = {
        {1, "Configuration"},
        {2, "Handover"},
        {4, "RB Release"},
        {8, "Radio Link Failure"},
};

const Fmt LteRlcUlConfigLogPacket_Subpkt_ReleasedRB_Header[] = {
        {UINT, "Number of Released RBs", 1},
};
const Fmt LteRlcUlConfigLogPacket_Subpkt_ReleasedRB_Fmt[] = {
        {UINT, "Released RB Cfg Index", 1},
};

const Fmt LteRlcUlConfigLogPacket_Subpkt_AddedModifiedRB_Header[] = {
        {UINT, "Number of Added/Modified RBs", 1},
};
const Fmt LteRlcUlConfigLogPacket_Subpkt_AddedModifiedRB_Fmt[] = {
        {UINT, "Added/Modified RB Cfg Index", 1},
        {UINT, "Action",                      1},
};
const ValueName LteRlcUlConfigLogPacket_Subpkt_AddedModifiedRB_Action[] = {
        {1, "Add"},
        {2, "Modify"},
};

const Fmt LteRlcUlConfigLogPacket_Subpkt_ActiveRB_Header[] = {
        {UINT, "Number of Active RBs", 1},
};
const Fmt LteRlcUlConfigLogPacket_Subpkt_ActiveRB_Fmt[] = {
        {PLACEHOLDER, "RLCUL CFG",          0},
        {UINT,        "RB Mode",            1},
        {UINT,        "LC ID",              1},
        {UINT,        "RB ID",              1},
        {UINT,        "RB Cfg Idx",         1},
        {UINT,        "RB Type",            1},
        {PLACEHOLDER, "SN Length",          0},
        {UINT,        "Poll Byte",          4},
        {UINT,        "Poll PDU",           2},
        {UINT,        "T Poll Retx (ms)",   2},
        {UINT,        "Max Retx Threshold", 1},
};
const ValueName LteRlcUlConfigLogPacket_Subpkt_ActiveRB_RBMode[] = {
        {1, "AM"},
};
const ValueName LteRlcUlConfigLogPacket_Subpkt_ActiveRB_RBType[] = {
        {1, "SRB"},
        {2, "DRB"},
};

const Fmt LteRlcUlConfigLogPacket_SubpktPayload_v3[] = {
        {UINT, "Reason",       1},
        {UINT, "Max Size RBs", 1},
};

const Fmt LteRlcUlConfigLogPacket_Subpkt_ReleasedRB_Header_v3[] = {
        {UINT, "Number of Released RBs", 1},
};
const Fmt LteRlcUlConfigLogPacket_Subpkt_ReleasedRB_Fmt_v3[] = {
        {UINT, "Released RB Cfg Index", 1},
};

const Fmt LteRlcUlConfigLogPacket_Subpkt_AddedModifiedRB_Header_v3[] = {
        {UINT, "Number of Added/Modified RBs", 1},
};
const Fmt LteRlcUlConfigLogPacket_Subpkt_AddedModifiedRB_Fmt_v3[] = {
        {UINT, "Added/Modified RB Cfg Index", 1},
        {UINT, "Action",                      1},
};

const Fmt LteRlcUlConfigLogPacket_Subpkt_ActiveRB_Header_v3[] = {
        {UINT, "Number of Active RBs", 1},
};

const Fmt LteRlcUlConfigLogPacket_Subpkt_ActiveRB_Fmt_v3[] = {
        {PLACEHOLDER, "RLCUL CFG",          0},
        {UINT,        "RB Mode",            1},
        {UINT,        "LC ID",              1},
        {UINT,        "RB ID",              1},
        {UINT,        "RB Cfg Idx",         1},
        {UINT,        "RB Type",            1},
        //{PLACEHOLDER, "SN Length", 0},
        {UINT,        "Poll Byte",          4},
        {UINT,        "Poll PDU",           2},
        {UINT,        "T Poll Retx (ms)",   2},
        {UINT,        "Max Retx Threshold", 1},
        {UINT,        "AM SN Length",       1},
};

// ----------------------------------------------------------------------------
// LTE_RLC_DL_Config_Log_Packet

const Fmt LteRlcDlConfigLogPacketFmt[] = {
        {UINT, "Version",    1},
        {UINT, "Num SubPkt", 1},
        {SKIP, NULL,         2},    // reserved
};

const Fmt LteRlcDlConfigLogPacket_SubpktHeader[] = {
        {UINT, "Subpacket ID",      1},
        {UINT, "Subpacket Version", 1},
        {UINT, "Subpacket Size",    2},
};

const Fmt LteRlcDlConfigLogPacket_SubpktPayload[] = {
        {UINT, "Reason",       1},
        {UINT, "Max Size RBs", 1},
};

const ValueName LteRlcDlConfigLogPacket_Subpkt_Reason[] = {
        {1, "Configuration"},
        {2, "Handover"},
        {4, "RB Release"},
        {8, "Radio Link Failure"},
};

const Fmt LteRlcDlConfigLogPacket_Subpkt_ReleasedRB_Header[] = {
        {UINT, "Number of Released RBs", 1},
};
const Fmt LteRlcDlConfigLogPacket_Subpkt_ReleasedRB_Fmt[] = {
        {UINT, "Released RB Cfg Index", 1},
};

const Fmt LteRlcDlConfigLogPacket_Subpkt_AddedModifiedRB_Header[] = {
        {UINT, "Number of Added/Modified RBs", 1},
};
const Fmt LteRlcDlConfigLogPacket_Subpkt_AddedModifiedRB_Fmt[] = {
        {UINT, "Added/Modified RB Cfg Index", 1},
        {UINT, "Action",                      1},
};
const ValueName LteRlcDlConfigLogPacket_Subpkt_AddedModifiedRB_Action[] = {
        {1, "Add"},
        {2, "Modify"},
};

const Fmt LteRlcDlConfigLogPacket_Subpkt_ActiveRB_Header[] = {
        {UINT, "Number of Active RBs", 1},
};
const Fmt LteRlcDlConfigLogPacket_Subpkt_ActiveRB_Fmt[] = {
        {PLACEHOLDER, "RLCDL CFG",              0},
        {UINT,        "RB Mode",                1},
        {UINT,        "LC ID",                  1},
        {UINT,        "RB ID",                  1},
        {UINT,        "RB Cfg Idx",             1},
        {UINT,        "RB Type",                1},
        {UINT,        "T Reordering (ms)",      2},
        {PLACEHOLDER, "SN Length",              0},
        {UINT,        "T Status Prohibit (ms)", 2},
};
const ValueName LteRlcDlConfigLogPacket_Subpkt_ActiveRB_RBMode[] = {
        {1, "AM"},
};
const ValueName LteRlcDlConfigLogPacket_Subpkt_ActiveRB_RBType[] = {
        {1, "SRB"},
        {2, "DRB"},
};

const Fmt LteRlcDlConfigLogPacket_SubpktPayload_v2[] = {
        {UINT, "Reason",       1},
        {UINT, "Max Size RBs", 1},
};

const Fmt LteRlcDlConfigLogPacket_Subpkt_ReleasedRB_Header_v2[] = {
        {UINT, "Number of Released RBs", 1},
};
const Fmt LteRlcDlConfigLogPacket_Subpkt_ReleasedRB_Fmt_v2[] = {
        {UINT, "Released RB Cfg Index", 1},
};

const Fmt LteRlcDlConfigLogPacket_Subpkt_AddedModifiedRB_Header_v2[] = {
        {UINT, "Number of Added/Modified RBs", 1},
};
const Fmt LteRlcDlConfigLogPacket_Subpkt_AddedModifiedRB_Fmt_v2[] = {
        {UINT, "Added/Modified RB Cfg Index", 1},
        {UINT, "Action",                      1},
};

const Fmt LteRlcDlConfigLogPacket_Subpkt_ActiveRB_Header_v2[] = {
        {UINT, "Number of Active RBs", 1},
};

const Fmt LteRlcDlConfigLogPacket_Subpkt_ActiveRB_Fmt_v2[] = {
        {PLACEHOLDER, "RLCDL CFG",              0},
        {UINT,        "RB Mode",                1},
        {UINT,        "LC ID",                  1},
        {UINT,        "RB ID",                  1},
        {UINT,        "RB Cfg Idx",             1},
        {UINT,        "RB Type",                1},
        {UINT,        "T Reordering (ms)",      2},
        {UINT,        "T Status Prohibit (ms)", 2},
        {UINT,        "SN Length",              1},
};

// ----------------------------------------------------------------------------
// LTE_RLC_UL_AM_All_PDU

const Fmt LteRlcUlAmAllPduFmt[] = {
        {UINT, "Version",              1},
        {UINT, "Number of Subpackets", 1},
        {SKIP, NULL,                   2},
};

const Fmt LteRlcUlAmAllPdu_SubpktHeader[] = {
        {UINT, "Subpacket ID",      1},
        {UINT, "Subpacket Version", 1},
        {UINT, "Subpacket Size",    2},
};

const Fmt LteRlcUlAmAllPdu_SubpktPayload[] = {
        {UINT, "RB Cfg Idx",              1},
        {UINT, "RB Mode",                 1},
        {UINT, "SN Length",               1},
        {SKIP, NULL,                      1},
        {UINT, "Enabled PDU Log Packets", 2},    // need to check bit by bit
        // this part is different from DL
        {UINT, "VT(A)",                   2},
        {UINT, "VT(S)",                   2},
        {UINT, "PDU Without Poll",        2},
        {UINT, "Byte Without Poll",       4},
        {UINT, "Poll SN",                 2},
        {UINT, "Number of PDUs",          2},
};
const ValueName LteRlcUlAmAllPdu_Subpkt_RBMode[] = {
        {1, "AM"},
};

const Fmt LteRlcUlAmAllPdu_Subpkt_PDU_Basic[] = {
        {PLACEHOLDER, "PDU TYPE",      0},
        {PLACEHOLDER, "rb_cfg_idx",    0},
        {UINT,        "sys_fn",        2},
        {PLACEHOLDER, "sub_fn",        0},
        {UINT,        "pdu_bytes",     2},
        {UINT,        "logged_bytes",  2},
        {SKIP,        NULL,            1},
        {UINT,        "D/C LookAhead", 1},
        {UINT,        "SN",            1},
        // for control: cpt = STATUS(0)
        // for data: RF, P, FI, E
};
const Fmt LteRlcUlAmAllPdu_Subpkt_PDU_Control[] = {
        {PLACEHOLDER, "cpt", 0},
};
const Fmt LteRlcUlAmAllPdu_Subpkt_PDU_NACK_ALLIGN[] = {
        {UINT, "NACK_SN", 2},
};
const Fmt LteRlcUlAmAllPdu_Subpkt_PDU_NACK_PADDING[] = {
        {UINT, "NACK_SN", 1},
};

const Fmt LteRlcUlAmAllPdu_Subpkt_PDU_DATA[] = {
        {PLACEHOLDER, "RF", 0},
        {PLACEHOLDER, "P",  0},
        {PLACEHOLDER, "FI", 0},
        {PLACEHOLDER, "E",  0},
};
const Fmt LteRlcUlAmAllPdu_Subpkt_PDU_LI_ALLIGN[] = {
        {UINT, "LI", 2},    // 0x 0011 1100
};
const Fmt LteRlcUlAmAllPdu_Subpkt_PDU_LI_PADDING[] = {
        {UINT, "LI", 1},    //
};
const Fmt LteRlcUlAmAllPdu_Subpkt_PDU_LSF_SO[] = {
        {UINT, "LSF", 1},    // & 128
        {UINT, "SO",  1},    // the rest 7 bits of LSF (& 127) * 256 + this value
};

const Fmt LteRlcUlAmAllPdu_SubpktPayload_v4[] = {
        {UINT, "RB Cfg Idx",              1},
        {UINT, "RB Mode",                 1},
        {UINT, "SN Length",               1},
        {SKIP, NULL,                      1},
        {UINT, "Enabled PDU Log Packets", 2},    // need to check bit by bit
        // this part is different from DL
        {UINT, "VT(A)",                   2},
        {UINT, "VT(S)",                   2},
        {UINT, "PDU Without Poll",        2},
        {UINT, "Byte Without Poll",       4},
        {UINT, "Poll SN",                 2},
        {UINT, "Number of PDUs",          2},
};

const Fmt LteRlcUlAmAllPdu_Subpkt_PDU_Basic_v4[] = {
        {PLACEHOLDER, "PDU TYPE",      0},
        {PLACEHOLDER, "rb_cfg_idx",    0},
        {PLACEHOLDER, "SFN",           0},
        {UINT,        "sys_fn",        2},
        {PLACEHOLDER, "sub_fn",        0},
        {UINT,        "pdu_bytes",     2},
        {UINT,        "logged_bytes",  2},
        {SKIP,        NULL,            1},
        {UINT,        "D/C LookAhead", 1},
        {UINT,        "SN",            1},
        // for control: cpt = STATUS(0)
        // for data: RF, P, FI, E
};

const Fmt LteRlcUlAmAllPdu_Subpkt_PDU_Control_v4[] = {
        {PLACEHOLDER, "cpt", 0},
};

const Fmt LteRlcUlAmAllPdu_Subpkt_PDU_NACK_ALLIGN_v4[] = {
        {UINT, "NACK_SN", 2},
};

const Fmt LteRlcUlAmAllPdu_Subpkt_PDU_NACK_PADDING_v4[] = {
        {UINT, "NACK_SN", 1},
};

const Fmt LteRlcUlAmAllPdu_Subpkt_PDU_DATA_v4[] = {
        {PLACEHOLDER, "RF", 0},
        {PLACEHOLDER, "P",  0},
        {PLACEHOLDER, "FI", 0},
        {PLACEHOLDER, "E",  0},
};

const Fmt LteRlcUlAmAllPdu_Subpkt_PDU_LI_ALLIGN_v4[] = {
        {UINT, "LI", 2},    // 0x 0011 1100
};

const Fmt LteRlcUlAmAllPdu_Subpkt_PDU_LI_PADDING_v4[] = {
        {UINT, "LI", 1},    //
};

const Fmt LteRlcUlAmAllPdu_Subpkt_PDU_LSF_SO_v4[] = {
        {UINT, "LSF", 1},    // & 128
        {UINT, "SO",  1},    // the rest 7 bits of LSF (& 127) * 256 + this value
};

// ----------------------------------------------------------------------------
// LTE_RLC_DL_AM_All_PDU

const Fmt LteRlcDlAmAllPduFmt[] = {
        {UINT, "Version",              1},
        {UINT, "Number of Subpackets", 1},
        {SKIP, NULL,                   2},
};

const Fmt LteRlcDlAmAllPdu_SubpktHeader[] = {
        {UINT, "Subpacket ID",      1},
        {UINT, "Subpacket Version", 1},
        {UINT, "Subpacket Size",    2},
};

const Fmt LteRlcDlAmAllPdu_SubpktPayload[] = {
        {UINT, "RB Cfg Idx",              1},
        {UINT, "RB Mode",                 1},
        {UINT, "SN Length",               1},
        {SKIP, NULL,                      1},
        {UINT, "Enabled PDU Log Packets", 2},    // need to check bit by bit
        // this part is different from DL
        {UINT, "VR(R)",                   2},
        {UINT, "VR(X)",                   2},
        {UINT, "VR(MS)",                  2},
        {UINT, "VR(H)",                   2},
        {UINT, "Number of PDUs",          2},
};
const ValueName LteRlcDlAmAllPdu_Subpkt_RBMode[] = {
        {1, "AM"},
};

const Fmt LteRlcDlAmAllPdu_Subpkt_PDU_Basic[] = {
        {PLACEHOLDER, "PDU TYPE",      0},
        {PLACEHOLDER, "rb_cfg_idx",    0},
        {PLACEHOLDER, "Status",        0},
        {UINT,        "sys_fn",        2},
        {PLACEHOLDER, "sub_fn",        0},
        {UINT,        "pdu_bytes",     2},
        {UINT,        "logged_bytes",  2},
        {SKIP,        NULL,            1},
        {UINT,        "D/C LookAhead", 1},
        {UINT,        "SN",            1},
        // for control: cpt = STATUS(0)
        // for data: RF, P, FI, E
};
const Fmt LteRlcDlAmAllPdu_Subpkt_PDU_Control[] = {
        {PLACEHOLDER, "cpt", 0},
};
const Fmt LteRlcDlAmAllPdu_Subpkt_PDU_NACK_ALLIGN[] = {
        {UINT, "NACK_SN", 2},
};
const Fmt LteRlcDlAmAllPdu_Subpkt_PDU_NACK_PADDING[] = {
        {UINT, "NACK_SN", 1},
};

const Fmt LteRlcDlAmAllPdu_Subpkt_PDU_DATA[] = {
        {PLACEHOLDER, "RF", 0},
        {PLACEHOLDER, "P",  0},
        {PLACEHOLDER, "FI", 0},
        {PLACEHOLDER, "E",  0},
};
const Fmt LteRlcDlAmAllPdu_Subpkt_PDU_LI_ALLIGN[] = {
        {UINT, "LI", 2},    // 0x 0011 1100
};
const Fmt LteRlcDlAmAllPdu_Subpkt_PDU_LI_PADDING[] = {
        {UINT, "LI", 1},    //
};
const Fmt LteRlcDlAmAllPdu_Subpkt_PDU_LSF_SO[] = {
        {UINT, "LSF", 1},    // & 128
        {UINT, "SO",  1},    // the rest 7 bits of LSF (& 127) * 256 + this value
};

// ----------------------------------------------------------------------------
// LTE_MAC_Rach_Trigger
const Fmt LteMacRachTriggerFmt[] = {
        {UINT, "Version",              1},
        {UINT, "Number of Subpackets", 1},
        {SKIP, NULL,                   2},
};

const Fmt LteMacRachTrigger_SubpktHeader[] = {
        {UINT, "Subpacket ID",      1},
        {UINT, "Subpacket Version", 1},
        {UINT, "Subpacket Size",    2},
};

const Fmt LteMacRachTrigger_RachConfigSubpktPayload[] = {
        // Version 2
        {WCDMA_MEAS,  "Preamble initial power (dB)",      1},    // Note sure if it is correct
        {SKIP,        NULL,                               1},
        {UINT,        "Power ramping step (dB)",          1},
        {UINT,        "RA index1",                        1},
        {UINT,        "RA index2",                        1},
        {UINT,        "Preamble trans max",               1},
        {UINT,        "Contention resolution timer (ms)", 2},
        {UINT,        "Message size Group_A",             2},
        {UINT,        "Power offset Group_B",             1},
        {UINT,        "PMax (dBm)",                       2},
        {UINT,        "Delta preamble Msg3",              2},
        {UINT,        "PRACH config",                     1},
        {UINT,        "CS zone length",                   1},
        {UINT,        "Root seq index",                   2},
        {UINT,        "PRACH Freq Offset",                3},
        {PLACEHOLDER, "Preamble Format",                  0},
        {UINT,        "High speed flag",                  1},
        {UINT,        "Max retx Msg3",                    1},
        {UINT,        "RA rsp win size",                  1},
};

const Fmt LteMacRachTrigger_RachConfigSubpktPayload_v4[] = {
        {UINT, "Sub Id",           1},
        {UINT, "Num Active Cells", 1},

};

const Fmt LteMacRachTrigger_RachConfigSubpktPayload_v4_cell[] = {
        {UINT,        "Cell Id",                          1},
        {WCDMA_MEAS,  "Preamble initial power (dB)",      1},    // Note sure if it is correct
        {SKIP,        NULL,                               1},
        {UINT,        "Power ramping step (dB)",          1},
        {UINT,        "RA index1",                        1},
        {UINT,        "RA index2",                        1},
        {UINT,        "Preamble trans max",               1},
        {UINT,        "Contention resolution timer (ms)", 2},
        {UINT,        "Message size Group_A",             2},
        {UINT,        "Power offset Group_B",             1},
        {UINT,        "PMax (dBm)",                       2},
        {UINT,        "Delta preamble Msg3",              2},
        {UINT,        "PRACH config",                     1},
        {UINT,        "CS zone length",                   1},
        {UINT,        "Root seq index",                   2},
        {UINT,        "PRACH Freq Offset",                1},
        {PLACEHOLDER, "Preamble Format",                  0},
        {UINT,        "High speed flag",                  1},
        {UINT,        "Max retx Msg3",                    1},
        {UINT,        "RA rsp win size",                  1},
};

const Fmt LteMacRachTrigger_RachConfigSubpktPayload_v5[] = {
        {WCDMA_MEAS,  "Preamble initial power (dB)",      2},    // Note sure if it is correct
        {UINT,        "Power ramping step (dB)",          1},
        {UINT,        "RA index1",                        1},
        {UINT,        "RA index2",                        1},
        {UINT,        "Preamble trans max",               1},
        {UINT,        "Contention resolution timer (ms)", 2},
        {UINT,        "Message size Group_A",             2},
        {UINT,        "Power offset Group_B",             1},
        {UINT,        "PMax (dBm)",                       2},
        {UINT,        "Delta preamble Msg3",              2},
        {UINT,        "PRACH config",                     1},
        {UINT,        "CS zone length",                   1},
        {UINT,        "Root seq index",                   2},
        {UINT,        "PRACH Freq Offset",                1},
        {PLACEHOLDER, "Preamble Format",                  0},
        {UINT,        "High speed flag",                  1},
        {UINT,        "Max retx Msg3",                    1},
        {UINT,        "RA rsp win size",                  1},
        {UINT,        "PRACH Cfg R13 Present",            1},
};

const Fmt LteMacRachTrigger_RachConfigSubpktPayload_rsrp_prach_list_size_v5[] = {
        {UINT, "RSRP Thresh PRACH List Size", 1},
};

const Fmt LteMacRachTrigger_RachConfigSubpktPayload_rsrp_prach_list_v5[] = {
        {UINT, "RSRP Thresh PRACH List", 1},
};

const Fmt LteMacRachTrigger_RachConfigSubpktPayload_hidden_rsrp_prach_list_v5[] = {
        {UINT, "Hidden RSRP Thresh PRACH List", 1},
};

const Fmt LteMacRachTrigger_RachConfigSubpktPayload_prach_param_ce_list_size_v5[] = {
        {UINT, "PRACH Param CE List", 1},
};

const Fmt LteMacRachTrigger_RachConfigSubpktPayload_prach_list_v5[] = {
        {BYTE_STREAM, "PRACH Param Ce", 7},
};

const Fmt LteMacRachTrigger_RachConfigSubpktPayload_hidden_prach_list_v5[] = {
        {BYTE_STREAM, "Hidden PRACH Param Ce", 7},
};

const Fmt LteMacRachTrigger_RachConfigSubpktPayload_prach_last_part[] = {
        {UINT, "Initial CE Level",      2},
        {UINT, "Preamble Trans Max CE", 2},
};

const Fmt LteMacRachTrigger_RachReasonSubpktPayload[] = {
        // Version 1
        {UINT,        "Rach reason",      1},
        {PLACEHOLDER, "RACH Contention",  0},
        {BYTE_STREAM, "Maching ID",       6},
        {SKIP,        NULL,               1},
        {UINT,        "Preamble",         1},
        {BYTE_STREAM, "Preamble RA mask", 1},
        {UINT,        "Msg3 size",        1},
        {UINT,        "Group chosen",     1},
        {UINT,        "Radio condn (dB)", 1},
        {BYTE_STREAM, "CRNTI",            2},
};

const Fmt LteMacRachTrigger_RachReasonSubpktPayload_v2[] = {
        {UINT,        "Sub Id",           1},
        {UINT,        "Cell Id",          1},
        {UINT,        "Rach reason",      1},
        {BYTE_STREAM, "Maching ID",       6},
        {UINT,        "RACH Contention",  1},
        {UINT,        "Preamble",         1},
        {BYTE_STREAM, "Preamble RA mask", 1},
        {UINT,        "Msg3 size",        1},
        {UINT,        "Group chosen",     1},
        {UINT,        "Radio condn (dB)", 1},
        {BYTE_STREAM, "CRNTI",            2},
};

const ValueName LteMacRachTrigger_RachReasonSubpkt_RachReason[] = {
        {0, "CONNECTION_REQ"},
        {1, "RLF"},
        {2, "UL_DATA"},
        {3, "DL_DATA"},
        {4, "HO"},
};

const ValueName ValueNameRachContention[] = {
        {0, "NonContention Based RACH procedure"},    // not confirmed
        {1, "Contention Based RACH procedure"},
};

// ----------------------------------------------------------------------------
// LTE MAC Rach Attempt

const Fmt LteMacRachAttempt_Fmt[] = {
        {UINT, "Version",              1},
        {UINT, "Number of Subpackets", 1},
        {SKIP, NULL,                   2},
};

const Fmt LteMacRachAttempt_SubpktHeader[] = {
        {UINT, "Subpacket ID",      1},
        {UINT, "Subpacket Version", 1},
        {UINT, "Subpacket Size",    2},
};

const Fmt LteMacRachAttempt_SubpktPayload[] = {
        // Version 2
        {UINT, "Retx counter",         1},
        {UINT, "Rach result",          1},
        {UINT, "Contention procedure", 1},
        {UINT, "Rach msg bmasks",      1},
};

const Fmt LteMacRachAttempt_SubpktPayload_v3[] = {
        // Version 3
        {UINT, "Sub Id",               1},
        {UINT, "Cell Id",              1},
        {UINT, "Retx counter",         1},
        {UINT, "Rach result",          1},
        {UINT, "Contention procedure", 1},
        {UINT, "Rach msg bmasks",      1},
};

const Fmt LteMacRachAttempt_SubpktPayload_v4[] = {
        // Version 2
        {UINT, "Retx counter",         1},
        {UINT, "Rach result",          1},
        {UINT, "Contention procedure", 1},
        {UINT, "Rach msg bmasks",      1},
};

const ValueName LteMacRachAttempt_Subpkt_RachResult[] = {
        {0, "Success"},
        {1, "Failure at MSG2"},
        {4, "Aborted"},
};
const ValueName LteMacRachAttempt_Subpkt_ContentionProcedure[] = {
        {0, "Contention Free RACH Procedure"},
        {1, "Contention Based RACH procedure"},
};

const Fmt LteMacRachAttempt_Subpkt_Msg1[] = {
        {UINT,        "Preamble Index",        1},
        {BYTE_STREAM, "Preamble index mask",   1},
        {WCDMA_MEAS,  "Preamble power offset", 1},
        {SKIP,        NULL,                    1},
};

const Fmt LteMacRachAttempt_Subpkt_Msg1_v3[] = {
        {UINT,        "Preamble Index",        1},
        {BYTE_STREAM, "Preamble index mask",   1},
        {UINT,        "Preamble power offset", 2},
};

const Fmt LteMacRachAttempt_Subpkt_Msg1_v4[] = {
        {UINT,        "Preamble Index",        1},
        {BYTE_STREAM, "Preamble index mask",   1},
        {UINT,        "Preamble power offset", 2},
        {UINT,        "CE Level",              1},
};

const Fmt LteMacRachAttempt_Subpkt_Msg2[] = {
        {UINT, "Backoff Value (ms)", 2},
        {UINT, "Result",             1},
        {UINT, "TCRNTI",             2},
        {UINT, "TA value",           2},
};
const ValueName LteMacRachAttempt_Subpkt_Msg2_Result[] = {
        {0, "No"},
        {1, "True"},
};

const Fmt LteMacRachAttempt_Subpkt_Msg3[] = {
        {SKIP,        NULL,        1},
        {BYTE_STREAM, "Grant Raw", 3},
        {UINT,        "Grant",     2},
        {UINT,        "Harq ID",   1},
};

const Fmt LteMacRachAttempt_Subpkt_Msg3_v4[] = {
        {BYTE_STREAM, "Grant Raw", 4},
        {UINT,        "Grant",     2},
        {UINT,        "Harq ID",   1},
};

const Fmt LteMacRachAttempt_Subpkt_Msg3_MACPDU[] = {
        {BYTE_STREAM, "MAC PDU", 1},
};

// ----------------------------------------------------------------------------
// LTE PDCP DL Config

const Fmt LtePdcpDlConfig_Fmt[] = {
        {UINT, "Version",    1},
        {UINT, "Num Subpkt", 1},
        {SKIP, NULL,         2},
};

const Fmt LtePdcpDlConfig_SubpktHeader[] = {
        {UINT, "Subpacket ID",      1},
        {UINT, "Subpacket Version", 1},
        {UINT, "Subpacket Size",    2},
};

const Fmt LtePdcpDlConfig_SubpktPayload[] = {
        {UINT, "Reason",                  1},
        {UINT, "SRB Cipher Algorithm",    1},
        {UINT, "SRB Cipher Key Idx",      1},
        {UINT, "SRB Integrity Algorithm", 1},
        {UINT, "SRB Integrity Key Idx",   1},
        {UINT, "DRB Cipher Algorithm",    1},
        {UINT, "DRB Cipher Key Idx",      1},
        {UINT, "Array size",              1},
};
const ValueName LtePdcpDlConfig_Subpkt_Reason[] = {
        {1, "Configuration"},
        {2, "Handover"},
        {4, "RB Release"},
};
const ValueName LtePdcpDlConfig_Subpkt_CipherAlgo[] = {
        {2, "Snow3G"},
        {3, "AES"},
        {7, "None"},
};
const ValueName LtePdcpDlConfig_Subpkt_IntegAlgo[] = {
        {2, "AES"},
        {7, "None"},
};

const Fmt LtePdcpDlConfig_Subpkt_ReleaseRB_Header[] = {
        {UINT, "Number of Released RBs", 1},
};
const Fmt LtePdcpDlConfig_Subpkt_ReleaseRB_Fmt[] = {
        {UINT, "Released RB Cfg Index", 1},
};

const Fmt LtePdcpDlConfig_Subpkt_AddedModifiedRB_Header[] = {
        {UINT, "Number of Added/Modified RBs", 1},
};
const Fmt LtePdcpDlConfig_Subpkt_AddedModifiedRB_Fmt[] = {
        {UINT, "Added/Modified RB Cfg Index", 1},
        {UINT, "Action",                      1},
};

const ValueName LtePdcpDlConfig_Subpkt_AddedModifiedRB_Action[] = {
        {1, "Add"},
        {2, "Modify"},
        {4, "Resume"},
};

const Fmt LtePdcpDlConfig_Subpkt_ActiveRB_Header[] = {
        {UINT, "Number of active RBs", 1},
};
const Fmt LtePdcpDlConfig_Subpkt_ActiveRB_Fmt[] = {
        {UINT,        "RB ID",         1},
        {UINT,        "RB-Cfg Idx",    1},
        {UINT,        "EPS ID",        1},
        {UINT,        "RB mode",       1},
        {UINT,        "RB type",       1},
        {UINT,        "SN length",     1},
        {UINT,        "Status report", 1},
        {UINT,        "RoHC Max CID",  1},
        {UINT,        "RoHC Enabled",  1},
        {BYTE_STREAM, "RoHC Mask",     4},
};

const Fmt LtePdcpDlConfig_Subpkt_ActiveRB_Fmt_v4[] = {
        {UINT,        "RB ID",            1},
        {UINT,        "RB-Cfg Idx",       1},
        {UINT,        "EPS ID",           1},
        {UINT,        "RB mode",          1},
        {UINT,        "RB type",          1},
        {UINT,        "SN length",        1},
        {UINT,        "Status report",    1},
        {UINT,        "Compression Type", 1},
        {UINT,        "RoHC Max CID",     1},
        {BYTE_STREAM, "RoHC Mask",        4},
};

const ValueName LtePdcpDlConfig_Subpkt_ActiveRB_RBmode[] = {
        {1, "AM"},
};
const ValueName LtePdcpDlConfig_Subpkt_ActiveRB_RBtype[] = {
        {1, "SRB"},
        {2, "DRB"},
};
const ValueName LtePdcpDlConfig_Subpkt_ActiveRB_StatusReport[] = {
        {0, "NO"},
        {1, "YES"},
};
const ValueName LtePdcpDlConfig_Subpkt_ActiveRB_RoHCEnabled[] = {
        {0, "false"},
        {1, "true"},
};

// ----------------------------------------------------------------------------
// LTE PDCP UL Config

const Fmt LtePdcpUlConfig_Fmt[] = {
        {UINT, "Version",    1},
        {UINT, "Num Subpkt", 1},
        {SKIP, NULL,         2},
};

const Fmt LtePdcpUlConfig_SubpktHeader[] = {
        {UINT, "Subpacket ID",      1},
        {UINT, "Subpacket Version", 1},
        {UINT, "Subpacket Size",    2},
};

const Fmt LtePdcpUlConfig_SubpktPayload[] = {
        {UINT, "Reason",                  1},
        {UINT, "SRB Cipher Algorithm",    1},
        {UINT, "SRB Cipher Key Idx",      1},
        {UINT, "SRB Integrity Algorithm", 1},
        {UINT, "SRB Integrity Key Idx",   1},
        {UINT, "DRB Cipher Algorithm",    1},
        {UINT, "DRB Cipher Key Idx",      1},
        {UINT, "Array size",              1},
};
const ValueName LtePdcpUlConfig_Subpkt_Reason[] = {
        {1, "Configuration"},
        {2, "Handover"},
        {4, "RB Release"},
        {8, "Radio Link Failure"},
};
const ValueName LtePdcpUlConfig_Subpkt_CipherAlgo[] = {
        {2, "Snow3G"},
        {3, "AES"},
        {7, "None"},
};
const ValueName LtePdcpUlConfig_Subpkt_IntegAlgo[] = {
        {2, "AES"},
        {7, "None"},
};

const Fmt LtePdcpUlConfig_Subpkt_ReleaseRB_Header[] = {
        {UINT, "Number of Released RBs", 1},
};
const Fmt LtePdcpUlConfig_Subpkt_ReleaseRB_Fmt[] = {
        {UINT, "Released RB Cfg Index", 1},
};

const Fmt LtePdcpUlConfig_Subpkt_AddedModifiedRB_Header[] = {
        {UINT, "Number of Added/Modified RBs", 1},
};
const Fmt LtePdcpUlConfig_Subpkt_AddedModifiedRB_Fmt[] = {
        {UINT, "Added/Modified RB Cfg Index", 1},
        {UINT, "Action",                      1},
};
const ValueName LtePdcpUlConfig_Subpkt_AddedModifiedRB_Action[] = {
        {1, "Add"},
        {2, "Modify"},
        {4, "Resume"},
};

const Fmt LtePdcpUlConfig_Subpkt_ActiveRB_Header[] = {
        {UINT, "Number of active RBs", 1},
};
const Fmt LtePdcpUlConfig_Subpkt_ActiveRB_Fmt[] = {
        {UINT,        "RB ID",         1},
        {UINT,        "RB-Cfg Idx",    1},
        {UINT,        "EPS ID",        1},
        {UINT,        "RB mode",       1},
        {UINT,        "RB type",       1},
        {UINT,        "SN length",     1},
        {UINT,        "Discard timer", 2},
        {UINT,        "RoHC Max CID",  1},
        {UINT,        "RoHC Enabled",  1},
        {BYTE_STREAM, "RoHC Mask",     4},
};

const Fmt LtePdcpUlConfig_Subpkt_ActiveRB_Fmt_v3[] = {
        {UINT,        "RB ID",             1},
        {UINT,        "RB-Cfg Idx",        1},
        {UINT,        "EPS ID",            1},
        {UINT,        "RB mode",           1},
        {UINT,        "RB type",           1},
        {UINT,        "SN length",         1},
        {UINT,        "Discard timer",     2},
        {UINT,        "Compression Type",  1},
        {UINT,        "RoHC Max CID",      1},
        {BYTE_STREAM, "RoHC Mask",         4},
        {UINT,        "UDC Cfg Action",    2},
        {UINT,        "UDC Context ID",    2},
        {UINT,        "UDC Algo Ver",      1},
        {UINT,        "UDC Header Length", 1},
};

const Fmt LtePdcpUlConfig_Subpkt_ActiveRB_Fmt_v24[] = {
        {UINT,        "RB ID",             1},
        {UINT,        "RB-Cfg Idx",        1},
        {UINT,        "EPS ID",            1},
        {UINT,        "RB mode",           1},
        {UINT,        "RB type",           1},
        {UINT,        "SN length",         1},
        {UINT,        "Discard timer",     2},
        {UINT,        "Compression Type",  1},
        {UINT,        "RoHC Max CID",      1},
        {BYTE_STREAM, "RoHC Mask",         4},
        {UINT,        "UDC Cfg Action",    2},
        {UINT,        "UDC Context ID",    2},
        {UINT,        "UDC Algo Ver",      1},
        {UINT,        "UDC Header Length", 1},
};

const ValueName LtePdcpUlConfig_Subpkt_ActiveRB_RBmode[] = {
        {1, "AM"},
};
const ValueName LtePdcpUlConfig_Subpkt_ActiveRB_RBtype[] = {
        {1, "SRB"},
        {2, "DRB"},
};
const ValueName LtePdcpUlConfig_Subpkt_ActiveRB_StatusReport[] = {
        {0, "NO"},
};
const ValueName LtePdcpUlConfig_Subpkt_ActiveRB_RoHCEnabled[] = {
        {0, "false"},
};

// ----------------------------------------------------------------------------
// LTE PDCP UL Data PDU

const Fmt LtePdcpUlDataPdu_Fmt[] = {
        {UINT, "Version",    1},
        {UINT, "Num Subpkt", 1},
        {SKIP, NULL,         2},
};

const Fmt LtePdcpUlDataPdu_SubpktHeader[] = {
        {UINT, "Subpacket ID",      1},
        {UINT, "Subpacket Version", 1},
        {UINT, "Subpacket Size",    2},
};

const Fmt LtePdcpUlDataPdu_SubpktPayload[] = {
        {UINT, "RB Cfg Index",    1},
        {UINT, "Mode",            1},
        {UINT, "SN Length (bit)", 1},
};
const ValueName LtePdcpUlDataPdu_Subpkt_Mode[] = {
        {1, "AM"},
};

const Fmt LtePdcpUlDataPdu_Subpkt_PDU_Header[] = {
        {UINT, "Num PDUs", 2},
};
const Fmt LtePdcpUlDataPdu_Subpkt_PDU_Fmt[] = {
        {UINT,        "PDU Size",            2},
        {UINT,        "Logged Bytes",        2},
        {UINT,        "System Frame Number", 2},
        {PLACEHOLDER, "Subframe Number",     0},
        {UINT,        "SN",                  1},
        {SKIP,        NULL,                  2},
};

// ----------------------------------------------------------------------------
// LTE PDCP DL Stats

const Fmt LtePdcpDlStats_Fmt[] = {
        {UINT, "Version",    1},
        {UINT, "Num Subpkt", 1},
        {SKIP, NULL,         2},
};

const Fmt LtePdcpDlStats_SubpktHeader[] = {
        {UINT, "Subpacket ID",      1},
        {UINT, "Subpacket Version", 1},
        {UINT, "Subpacket Size",    2},
};

const Fmt LtePdcpDlStats_SubpktPayload[] = {
        {UINT, "Num RBs",                           1},
        {UINT, "Num Errors",                        4},
        {UINT, "Num Offload Q Full Count",          4},
        {UINT, "Num Packet Dropped Offload Q Full", 4},
};

const Fmt LtePdcpDlStats_Subpkt_RB_Fmt[] = {
        {UINT, "Rb Cfg Idx",                    1},
        {UINT, "Mode",                          1},
        {UINT, "PDCP Hdr Len",                  1},
        {UINT, "Num RST",                       4},
        {UINT, "Num Flow Ctrl Trigger",         4},
        {UINT, "Num Data PDU Rx",               4},
        {UINT, "Num Data PDU Rx Bytes",         4},
        {UINT, "Control PDU Bytes Rx",          4},
        {SKIP, NULL,                            4},
        {UINT, "Num Control PDU Gen",           4},
        {UINT, "Num Control PDU Gen Bytes",     4},
        {UINT, "Num Stat Rprt Ctrl PDU Rx",     4},
        {UINT, "Num ROHC Ctrl PDU Rx",          4},
        {UINT, "Num PDU ROHC Fail",             4},
        {UINT, "Num PDU Integrity Fail",        4},
        {UINT, "Num Missing SDU To UL",         4},
        {UINT, "Num Missing SDU From UL",       4},
        {UINT, "Num PDU Dups",                  4},
        {UINT, "Num PDU Dups Bytes",            4},
        {UINT, "Num PDU Out of Win",            4},
        {UINT, "Num PDU Out of Win Bytes",      4},
        {UINT, "Num PDU Invalid",               4},
        {UINT, "Num PDU Invalid Bytes",         4},
        {SKIP, NULL,                            4},
        {UINT, "Num Flow Ctrl Trigger Rst",     4},
        {UINT, "Num Data PDU Rx Rst",           4},
        {UINT, "Num Data PDU Rx Bytes Rst",     4},
        {UINT, "Control PDU Bytes Rx Rst",      4},
        {SKIP, NULL,                            4},
        {UINT, "Num Control PDU Gen Rst",       4},
        {UINT, "Num Control PDU Gen Bytes Rst", 4},
        {UINT, "Num Stat Rprt Ctrl PDU Rx Rst", 4},
        {UINT, "Num ROHC Ctrl PDU Rx Rst",      4},
        {UINT, "Num PDU ROHC Fail Rst",         4},
        {UINT, "Num PDU Integrity Fail Rst",    4},
        {UINT, "Num Missing SDU To UL Rst",     4},
        {UINT, "Num Missing SDU From UL Rst",   4},
        {UINT, "Num PDU Dups Rst",              4},
        {UINT, "Num PDU Dups Bytes Rst",        4},
        {UINT, "Num PDU Out of Win Rst",        4},
        {UINT, "Num PDU Out of Win Bytes Rst",  4},
        {UINT, "Num PDU Invalid Rst",           4},
        {UINT, "Num PDU Invalid Bytes Rst",     4},
        {SKIP, NULL,                            4},
};


const Fmt LtePdcpDlStats_SubpktPayload_v41[] = {
        {UINT, "Num RBs",                           1},    // shift 0 bits,total 8 bits
        {UINT, "Num Errors",                        4},    // shift 0 bits,total 32 bits
        {UINT, "Num Offload Q Full Count",          4},    // shift 0 bits,total 32 bits
        {UINT, "Num Packet Dropped Offload Q Full", 4},    // shift 0 bits,total 32 bits
        {UINT, "Num IPA Commits",                   4},    // shift 0 bits,total 32 bits
        {UINT, "Num Tag CB",                        4},    // shift 0 bits,total 32 bits
        {UINT, "Num IPA Exceptions",                4},    // shift 0 bits,total 32 bits
};

const Fmt LtePdcpDlStats_Subpkt_RB_Fmt_v41[] = {
        {UINT, "Rb Cfg Idx",                    1},    // shift 0 bits,total 8 bits
        {UINT, "Mode",                          1},    // shift 0 bits,total 8 bits
        {UINT, "PDCP Hdr Len",                  1},    // shift 0 bits,total 8 bits
        {UINT, "Num RST",                       4},    // shift 0 bits,total 32 bits
        {UINT, "Num Flow Ctrl Trigger",         4},    // shift 0 bits,total 32 bits
        {UINT, "Num Data PDU Rx",               4},    // shift 0 bits,total 32 bits
        {UINT, "Num Data PDU Rx Bytes",         4},    // shift 0 bits,total 32 bits
        {UINT, "Control PDU Bytes Tx",          4},    // shift 0 bits,total 32 bits
        {UINT, "Num Control PDU Gen",           4},    // shift 0 bits,total 32 bits
        {UINT, "Num Control PDU Gen Bytes",     4},    // shift 0 bits,total 32 bits
        {UINT, "Num Stat Rprt Ctrl PDU Rx",     4},    // shift 0 bits,total 32 bits
        {UINT, "Num ROHC Ctrl PDU Rx",          4},    // shift 0 bits,total 32 bits
        {UINT, "Num PDU ROHC Fail",             4},    // shift 0 bits,total 32 bits
        {UINT, "Num PDU Integrity Fail",        4},    // shift 0 bits,total 32 bits
        {UINT, "Num Missing SDU To UL",         4},    // shift 0 bits,total 32 bits
        {UINT, "Num Missing SDU From LL",       4},    // shift 0 bits,total 32 bits
        {UINT, "Num PDU FC Drop",               4},    // shift 0 bits,total 32 bits
        {UINT, "Num PDU FC Drop Bytes",         4},    // shift 0 bits,total 32 bits
        {UINT, "Num PDU Dups",                  4},    // shift 0 bits,total 32 bits
        {UINT, "Num PDU Dups Bytes",            4},    // shift 0 bits,total 32 bits
        {UINT, "Num PDU Out of Win",            4},    // shift 0 bits,total 32 bits
        {UINT, "Num PDU Out of Win Bytes",      4},    // shift 0 bits,total 32 bits
        {UINT, "Num PDU Invalid",               4},    // shift 0 bits,total 32 bits
        {UINT, "Num PDU Invalid Bytes",         4},    // shift 0 bits,total 32 bits
        {SKIP, NULL,                            4},    // reserved shift 0 bits,total 32 bits

        {UINT, "Num Flow Ctrl Trigger Rst",     4},    // shift 0 bits,total 32 bits
        {UINT, "Num Data PDU Rx Rst",           4},    // shift 0 bits,total 32 bits
        {UINT, "Num Data PDU Rx Bytes Rst",     4},    // shift 0 bits,total 32 bits
        {UINT, "Control PDU Bytes Rx Rst",      4},    // shift 0 bits,total 32 bits
        {UINT, "Num Control PDU Gen Rst",       4},    // shift 0 bits,total 32 bits
        {UINT, "Num Control PDU Gen Bytes Rst", 4},    // shift 0 bits,total 32 bits
        {UINT, "Num Stat Rprt Ctrl PDU Rx Rst", 4},    // shift 0 bits,total 32 bits
        {UINT, "Num ROHC Ctrl PDU Rx Rst",      4},    // shift 0 bits,total 32 bits
        {UINT, "Num PDU ROHC Fail Rst",         4},    // shift 0 bits,total 32 bits
        {UINT, "Num PDU Integrity Fail Rst",    4},    // shift 0 bits,total 32 bits
        {UINT, "Num Missing SDU To UL Rst",     4},    // shift 0 bits,total 32 bits
        {UINT, "Num Missing SDU From LL Rst",   4},    // shift 0 bits,total 32 bits
        {UINT, "Num PDU FC Drop Rst",           4},    // shift 0 bits,total 32 bits
        {UINT, "Num PDU FC Drop Bytes Rst",     4},    // shift 0 bits,total 32 bits
        {UINT, "Num PDU Dups Rst",              4},    // shift 0 bits,total 32 bits
        {UINT, "Num PDU Dups Bytes Rst",        4},    // shift 0 bits,total 32 bits
        {UINT, "Num PDU Out of Win Rst",        4},    // shift 0 bits,total 32 bits
        {UINT, "Num PDU Out of Win Bytes Rst",  4},    // shift 0 bits,total 32 bits
        {UINT, "Num PDU Invalid Rst",           4},    // shift 0 bits,total 32 bits
        {UINT, "Num PDU Invalid Bytes Rst",     4},    // shift 0 bits,total 32 bits
        {SKIP, NULL,                            4},    // reserved shift 0 bits,total 32 bits
};

const ValueName LtePdcpDlStats_Subpkt_RB_Mode[] = {
        {1, "AM"},
};

// ----------------------------------------------------------------------------
// LTE PDCP UL Stats

const Fmt LtePdcpUlStats_Fmt[] = {
        {UINT, "Version",    1},
        {UINT, "Num Subpkt", 1},
        {SKIP, NULL,         2},
};

const Fmt LtePdcpUlStats_SubpktHeader[] = {
        {UINT, "Subpacket ID",      1},
        {UINT, "Subpacket Version", 1},
        {UINT, "Subpacket Size",    2},
};

const Fmt LtePdcpUlStats_SubpktPayload_v1[] = {
        {UINT, "Num RBs",       1},
        {UINT, "PDCPUL Errors", 4},
};

const Fmt LtePdcpUlStats_SubpktPayload_v2[] = {
        {UINT, "Num RBs",       1},
        {UINT, "PDCPUL Errors", 4},
};

const Fmt LtePdcpUlStats_SubpktPayload_v26[] = {
        {UINT, "Num RBs",       1},
        {UINT, "PDCPUL Errors", 4},
};

const Fmt LtePdcpUlStats_Subpkt_RB_Fmt_v1[] = {
        {UINT, "Rb Cfg Idx",                   1},
        {UINT, "Mode",                         1},
        {UINT, "PDCP Hdr Len",                 1},
        {UINT, "Num RST",                      4},
        {UINT, "Num Flow Ctrl Trigger",        4},
        {UINT, "Num Data PDU Tx",              4},
        {UINT, "Num Data PDU Tx Bytes",        4},
        {UINT, "Num Control PDU Tx",           4},
        {UINT, "Num Control PDU Tx Bytes",     4},
        {UINT, "Num Status Report",            4},
        {UINT, "Num ROHC Fail",                4},
        {UINT, "Num ROHC Ctrl PDU Tx",         4},
        {UINT, "Num Discard SDU",              4},
        {UINT, "Num Discard SDU Bytes",        4},
        {UINT, "Num PDU HO ReTx",              4},
        {UINT, "Num PDU HO ReTx Bytes",        4},
        {SKIP, NULL,                           4},
        {UINT, "Num Flow Ctrl Trigger Rst",    4},
        {UINT, "Num Data PDU Tx Rst",          4},
        {UINT, "Num Data PDU Tx Bytes Rst",    4},
        {UINT, "Num Control PDU Tx Rst",       4},
        {UINT, "Num Control PDU Tx Bytes Rst", 4},
        {UINT, "Num Status Report Rst",        4},
        {UINT, "Num ROHC Fail Rst",            4},
        {UINT, "Num ROHC Ctrl PDU Tx Rst",     4},
        {UINT, "Num Discard SDU Rst",          4},
        {UINT, "Num Discard SDU Bytes Rst",    4},
        {UINT, "Num PDU HO ReTx Rst",          4},
        {UINT, "Num PDU HO ReTx Bytes Rst",    4},
        {SKIP, NULL,                           4},
};

const Fmt LtePdcpUlStats_Subpkt_RB_Fmt_v2[] = {
        {UINT, "Rb Cfg Idx",                       1},
        {UINT, "Mode",                             1},
        {UINT, "PDCP Hdr Len",                     1},
        {UINT, "Num RST",                          4},
        {UINT, "Num Pdcp Ul Buffer Pkt",           2},
        {UINT, "Num Pdcp Ul Buffer Pkt Bytes",     4},
        {UINT, "Num Flow Ctrl Trigger",            4},
        {UINT, "Num Data PDU Tx",                  4},
        {UINT, "Num Data PDU Tx Bytes",            4},
        {UINT, "Num Control PDU Tx",               4},
        {UINT, "Num Control PDU Tx Bytes",         4},
        {UINT, "Num Status Report",                4},
        {UINT, "Num ROHC Ctrl PDU Tx",             4},
        {UINT, "Num ROHC Fail",                    4},
        {UINT, "Num Discard SDU",                  4},
        {UINT, "Num Discard SDU Bytes",            4},
        {UINT, "Num PDU HO ReTx",                  4},
        {UINT, "Num PDU HO ReTx Bytes",            4},
        {UINT, "Num Piggybk Rohc Feedbk Rcvd",     4},
        {UINT, "Num Rohc Pdu Drop Ho",             4},
        {UINT, "Num Rohc Pdu Drop Ho Bytes",       4},
        {SKIP, NULL,                               4},
        {UINT, "Num Flow Ctrl Trigger Rst",        4},
        {UINT, "Num Data PDU Tx Rst",              4},
        {UINT, "Num Data PDU Tx Bytes Rst",        4},
        {UINT, "Num Control PDU Tx Rst",           4},
        {UINT, "Num Control PDU Tx Bytes Rst",     4},
        {UINT, "Num Status Report Rst",            4},
        {UINT, "Num ROHC Ctrl PDU Tx Rst",         4},
        {UINT, "Num ROHC Fail Rst",                4},
        {UINT, "Num Discard SDU Rst",              4},
        {UINT, "Num Discard SDU Bytes Rst",        4},
        {UINT, "Num PDU HO ReTx Rst",              4},
        {UINT, "Num PDU HO ReTx Bytes Rst",        4},
        {UINT, "Num Piggybk Rohc Feedbk Rcvd Rst", 4},
        {UINT, "Num Rohc Pdu Drop Ho Rst",         4},
        {UINT, "Num Rohc Pdu Drop Ho Bytes Rst",   4},
        {SKIP, NULL,                               4},

};

const Fmt LtePdcpUlStats_Subpkt_RB_Fmt_v3[] = {
        {UINT, "Rb Cfg Idx",                       1},
        {UINT, "Mode",                             1},
        {UINT, "PDCP Hdr Len",                     1},
        {UINT, "Num RST",                          4},
        {UINT, "Num Pdcp Ul Buffer Pkt",           2},
        {UINT, "Num Pdcp Ul Buffer Pkt Bytes",     4},
        {UINT, "UDC Comp State",                   4},
        {UINT, "Num Flow Ctrl Trigger",            4},
        {UINT, "Num Data PDU Tx",                  4},
        {UINT, "Num Data PDU Tx Bytes",            4},
        {UINT, "Num Data Bytes from Ps",           4},
        {UINT, "Num Control PDU Tx",               4},
        {UINT, "Num Control PDU Tx Bytes",         4},
        {UINT, "Num Status Report",                4},
        {UINT, "Num ROHC Ctrl PDU Tx",             4},
        {UINT, "Num ROHC Fail",                    4},
        {UINT, "Num Discard SDU",                  4},
        {UINT, "Num Discard SDU Bytes",            4},
        {UINT, "Num PDU HO ReTx",                  4},
        {UINT, "Num PDU HO ReTx Bytes",            4},
        {UINT, "Num Piggybk Rohc Feedbk Rcvd",     4},
        {UINT, "Num Rohc Pdu Drop Ho",             4},
        {UINT, "Num Rohc Pdu Drop Ho Bytes",       4},

        {UINT, "Num Udc Comp Pkt",                 4},
        {UINT, "Num Udc Comp Pkt Bytes",           4},
        {UINT, "Num Udc Fc Uncomp Pkts",           4},
        {UINT, "Num Udc Fc Uncomp Bytes",          4},

        {SKIP, NULL,                               4},
        {SKIP, NULL,                               2},

        {UINT, "Num ue Udc Ctrl Pdus",             4},
        {UINT, "Num Enb Udc Ctrl Pdus",            4},
        {SKIP, NULL,                               4},
        {SKIP, NULL,                               4},
        {SKIP, NULL,                               4},
        {SKIP, NULL,                               4},
        {UINT, "Num Enb Trigg Udc Reset",          4},
        {SKIP, NULL,                               4},

        {UINT, "Num Flow Ctrl Trigger Rst",        4},
        {UINT, "Num Data PDU Tx Rst",              4},
        {UINT, "Num Data PDU Tx Bytes Rst",        4},
        {UINT, "Num Data Bytes from Ps Rst",       4},
        {UINT, "Num Control PDU Tx Rst",           4},
        {UINT, "Num Control PDU Tx Bytes Rst",     4},
        {UINT, "Num Status Report Rst",            4},
        {UINT, "Num ROHC Ctrl PDU Tx Rst",         4},
        {UINT, "Num ROHC Fail Rst",                4},
        {UINT, "Num Discard SDU Rst",              4},
        {UINT, "Num Discard SDU Bytes Rst",        4},
        {UINT, "Num PDU HO ReTx Rst",              4},
        {UINT, "Num PDU HO ReTx Bytes Rst",        4},
        {UINT, "Num Piggybk Rohc Feedbk Rcvd Rst", 4},
        {UINT, "Num Rohc Pdu Drop Ho Rst",         4},
        {UINT, "Num Rohc Pdu Drop Ho Bytes Rst",   4},

        {UINT, "Num Udc Comp Pkt Rst",             4},
        {UINT, "Num Udc Comp Pkt Bytes Rst",       4},
        {UINT, "Num Udc Fc Uncomp Pkt Rst",        4},
        {UINT, "Num Udc Fc Uncomp Pkt Bytes Rst",  4},
        {SKIP, NULL,                               4},
        {SKIP, NULL,                               2},
        {UINT, "Num ue Udc Ctrl Pdus Rst",         4},
        {UINT, "Num Enb Udc Ctrl Pdus Rst",        4},
        {SKIP, NULL,                               4},
        {SKIP, NULL,                               4},
        {SKIP, NULL,                               4},
        {SKIP, NULL,                               4},
        {UINT, "Num Enb Trigg Udc Reset Rst",      4},
        {SKIP, NULL,                               4},
};


const Fmt LtePdcpUlStats_Subpkt_RB_Fmt_v26[] = {
        {UINT, "Rb Cfg Idx",                       1},
        {UINT, "Mode",                             1},
        {UINT, "PDCP Hdr Len",                     1},
        {UINT, "Num RST",                          4},
        {UINT, "Num Pdcp Ul Buffer Pkt",           2},
        {UINT, "Num Pdcp Ul Buffer Pkt Bytes",     4},
        {UINT, "UDC Comp State",                   4},
        {UINT, "Num Flow Ctrl Trigger",            4},
        {UINT, "Num Data PDU Tx",                  4},
        {UINT, "Num Data PDU Tx Bytes",            8},
        {UINT, "Num Data Bytes from Ps",           8},
        {UINT, "Num Control PDU Tx",               4},
        {UINT, "Num Control PDU Tx Bytes",         4},
        {UINT, "Num Status Report",                4},
        {UINT, "Num ROHC Ctrl PDU Tx",             4},
        {UINT, "Num ROHC Fail",                    4},
        {UINT, "Num Discard SDU",                  4},
        {UINT, "Num Discard SDU Bytes",            4},
        {UINT, "Num PDU HO ReTx",                  4},
        {UINT, "Num PDU HO ReTx Bytes",            4},
        {UINT, "Num Piggybk Rohc Feedbk Rcvd",     4},
        {UINT, "Num Rohc Pdu Drop Ho",             4},
        {UINT, "Num Rohc Pdu Drop Ho Bytes",       4},

        {UINT, "Num Udc Comp Pkt",                 4},
        {UINT, "Num Udc Comp Pkt Bytes",           4},
        {UINT, "Num Uncomp Pkts Udc Off",          4},
        {UINT, "Num Uncomp Bytes Udc Off",         4},
        {UINT, "Num Uncomp Pkts Udc on",           4},
        {UINT, "Num Uncomp Bytes Udc on",          8},
        {SKIP, NULL,                               4},
        {SKIP, NULL,                               2},
        //unsure about exact location of "Num ue Udc Ctrl Pdus",skip at first
        {SKIP, NULL,                               4},
        {UINT, "Num Enb Udc Ctrl Pdus",            4},
        {SKIP, NULL,                               4},
        {SKIP, NULL,                               4},
        {SKIP, NULL,                               4},
        {SKIP, NULL,                               4},
        {UINT, "Num Enb Trigg Udc Reset",          4},
        {SKIP, NULL,                               4},
        {UINT, "Num Flow Ctrl Trigger Rst",        4},
        {UINT, "Num Data PDU Tx Rst",              4},
        {UINT, "Num Data PDU Tx Bytes Rst",        8},
        {UINT, "Num Data Bytes from Ps Rst",       8},
        {UINT, "Num Control PDU Tx Rst",           4},
        {UINT, "Num Control PDU Tx Bytes Rst",     4},
        {UINT, "Num Status Report Rst",            4},
        {UINT, "Num ROHC Ctrl PDU Tx Rst",         4},
        {UINT, "Num ROHC Fail Rst",                4},
        {UINT, "Num Discard SDU Rst",              4},
        {UINT, "Num Discard SDU Bytes Rst",        4},
        {UINT, "Num PDU HO ReTx Rst",              4},
        {UINT, "Num PDU HO ReTx Bytes Rst",        4},
        {UINT, "Num Piggybk Rohc Feedbk Rcvd Rst", 4},
        {UINT, "Num Rohc Pdu Drop Ho Rst",         4},
        {UINT, "Num Rohc Pdu Drop Ho Bytes Rst",   4},

        {UINT, "Num Udc Comp Pkt Rst",             4},
        {UINT, "Num Udc Comp Pkt Bytes Rst",       4},
        {UINT, "Num Uncomp Pkts Udc Off Rst",      4},
        {UINT, "Num Uncomp Bytes Udc Off Rst",     4},
        {UINT, "Num Uncomp Pkts Udc on Rst",       4},
        {UINT, "Num Uncomp Bytes Udc on Rst",      8},
        {SKIP, NULL,                               4},
        {SKIP, NULL,                               2},
        {UINT, "Num ue Udc Ctrl Pdus Rst",         4},
        {UINT, "Num Enb Udc Ctrl Pdus Rst",        4},
        {SKIP, NULL,                               4},
        {SKIP, NULL,                               4},
        {SKIP, NULL,                               4},
        {SKIP, NULL,                               4},
        {UINT, "Num Enb Trigg Udc Reset Rst",      4},
        {SKIP, NULL,                               4},
};

const ValueName LtePdcpUlStats_Subpkt_RB_Mode[] = {
        {1, "AM"},
};

const ValueName LtePdcpUlStats_Subpkt_UDC_Comp_state[] = {
        {0, "DISABLE COMP"},
};

// ----------------------------------------------------------------------------
// LTE RLC UL Statistics

const Fmt LteRlcUlStats_Fmt[] = {
        {UINT, "Version",    1},
        {UINT, "Num Subpkt", 1},
        {SKIP, NULL,         2},
};

const Fmt LteRlcUlStats_SubpktHeader[] = {
        {UINT, "Subpacket ID",      1},
        {UINT, "Subpacket Version", 1},
        {UINT, "Subpacket Size",    2},
};

const Fmt LteRlcUlStats_SubpktPayload[] = {
        {UINT, "Num RBs",           1},
        {UINT, "RLCUL Error Count", 4},
};

const Fmt LteRlcUlStats_Subpkt_RB_Fmt[] = {
        {UINT, "Rb Cfg Idx",                  1},
        {UINT, "Mode",                        1},
        {UINT, "Num RST",                     4},
        {UINT, "Num New Data PDU",            4},
        {UINT, "Num New Data PDU Bytes",      4},
        {UINT, "Num SDU",                     4},
        {UINT, "Num SDU Bytes",               4},
        {UINT, "Num Ctrl PDU Tx",             4},
        {UINT, "Num Ctrl PDU Bytes Tx",       4},
        {UINT, "Num Retx PDU",                4},
        {UINT, "Num Retx PDU Bytes",          4},
        {UINT, "Num Ctrl PDU Rx",             4},
        {UINT, "Num Complete NACK",           4},
        {UINT, "Num Segm NACK",               4},
        {UINT, "Num Invalid Ctrl PDU Rx",     4},
        {UINT, "Num Poll",                    4},
        {UINT, "Num T Poll Retx Expiry",      4},
        {SKIP, NULL,                          4},
        {UINT, "Num New Data PDU Rst",        4},
        {UINT, "Num New Data PDU Bytes Rst",  4},
        {UINT, "Num SDU Rst",                 4},
        {UINT, "Num SDU Bytes Rst",           4},
        {UINT, "Num Ctrl PDU Tx Rst",         4},
        {UINT, "Num Ctrl PDU Bytes Tx Rst",   4},
        {UINT, "Num Retx PDU Rst",            4},
        {UINT, "Num Retx PDU Bytes Rst",      4},
        {UINT, "Num Ctrl PDU Rx Rst",         4},
        {UINT, "Num Complete NACK Rst",       4},
        {UINT, "Num Segm NACK Rst",           4},
        {UINT, "Num Invalid Ctrl PDU Rx Rst", 4},
        {UINT, "Num Poll Rst",                4},
        {UINT, "Num T Poll Retx Expiry Rst",  4},
        {SKIP, NULL,                          4},
};
const ValueName LteRlcUlStats_Subpkt_RB_Mode[] = {
        {1, "AM"},
};

// ----------------------------------------------------------------------------
// LTE RLC DL Statistics

const Fmt LteRlcDlStats_Fmt[] = {
        {UINT, "Version",    1},
        {UINT, "Num Subpkt", 1},
        {SKIP, NULL,         2},
};

const Fmt LteRlcDlStats_SubpktHeader[] = {
        {UINT, "Subpacket ID",      1},
        {UINT, "Subpacket Version", 1},
        {UINT, "Subpacket Size",    2},
};

const Fmt LteRlcDlStats_SubpktPayload_v2[] = {
        {UINT, "Num RBs",               1},
        {UINT, "RLC PDCP Q Full Count", 4},
        {UINT, "RLCDL Error Count",     4},
};

const Fmt LteRlcDlStats_SubpktPayload_v3[] = {
        {UINT, "Num RBs",               1},
        {UINT, "RLC PDCP Q Full Count", 4},
        {UINT, "RLCDL Error Count",     4},
};

const Fmt LteRlcDlStats_Subpkt_RB_Fmt_v2[] = {
        {UINT, "Rb Cfg Idx",                1},
        {UINT, "Mode",                      1},
        {UINT, "Num RST",                   4},
        {UINT, "Num Data PDU",              4},
        {UINT, "Data PDU Bytes",            4},
        {UINT, "Num Status Rxed",           4},
        {UINT, "Status Rxed Bytes",         4},
        {UINT, "Num Invalid PDU",           4},
        {UINT, "Invalid PDU Bytes",         4},
        {UINT, "Num Retx PDU",              4},
        {UINT, "Retx PDU Bytes",            4},
        {UINT, "Num Dup PDU",               4},
        {UINT, "Dup PDU Bytes",             4},
        {UINT, "Num Dropped PDU",           4},
        {UINT, "Dropped PDU Bytes",         4},
        {UINT, "Num Dropped PDU FC",        4},
        {UINT, "Dropped PDU Bytes FC",      4},
        {UINT, "Num SDU",                   4},
        {UINT, "Num SDU Bytes",             4},
        {UINT, "Num NonSeq SDU",            4},
        {UINT, "Num Ctrl PDU",              4},
        {UINT, "Num Complete NACK",         4},
        {UINT, "Num Segments NACK",         4},
        {UINT, "Num t_reorder Expired",     4},
        {SKIP, NULL,                        4},
        {UINT, "Num Data PDU Rst",          4},
        {UINT, "Data PDU Bytes Rst",        4},
        {UINT, "Num Status Rxed Rst",       4},
        {UINT, "Status Rxed Bytes Rst",     4},
        {UINT, "Num Invalid PDU Rst",       4},
        {UINT, "Invalid PDU Bytes Rst",     4},
        {UINT, "Num Retx PDU Rst",          4},
        {UINT, "Retx PDU Bytes Rst",        4},
        {UINT, "Num Dup PDU Rst",           4},
        {UINT, "Dup PDU Bytes Rst",         4},
        {UINT, "Num Dropped PDU Rst",       4},
        {UINT, "Dropped PDU Bytes Rst",     4},
        {UINT, "Num Dropped PDU FC Rst",    4},
        {UINT, "Dropped PDU Bytes FC Rst",  4},
        {UINT, "Num SDU Rst",               4},
        {UINT, "Num SDU Bytes Rst",         4},
        {UINT, "Num NonSeq SDU Rst",        4},
        {UINT, "Num Ctrl PDU Rst",          4},
        {UINT, "Num Complete NACK Rst",     4},
        {UINT, "Num Segments NACK Rst",     4},
        {UINT, "Num t_reorder Expired Rst", 4},
        {SKIP, NULL,                        4},
};

const Fmt LteRlcDlStats_Subpkt_RB_Fmt_v3[] = {
        {UINT, "Rb Cfg Idx",                1},
        {UINT, "Mode",                      1},
        {UINT, "Num RST",                   4},
        {UINT, "Num Data PDU",              4},
        {UINT, "Data PDU Bytes",            8},
        {UINT, "Num Status Rxed",           4},
        {UINT, "Status Rxed Bytes",         8},
        {UINT, "Num Invalid PDU",           4},
        {UINT, "Invalid PDU Bytes",         8},
        {UINT, "Num Retx PDU",              4},
        {UINT, "Retx PDU Bytes",            8},
        {UINT, "Num Dup PDU",               4},
        {UINT, "Dup PDU Bytes",             8},
        {UINT, "Num Dropped PDU",           4},
        {UINT, "Dropped PDU Bytes",         8},
        {UINT, "Num Dropped PDU FC",        4},
        {UINT, "Dropped PDU Bytes FC",      8},
        {UINT, "Num SDU",                   4},
        {UINT, "Num SDU Bytes",             8},
        {UINT, "Num NonSeq SDU",            4},
        {UINT, "Num Ctrl PDU",              4},
        {UINT, "Num Complete NACK",         4},
        {UINT, "Num Segments NACK",         4},
        {UINT, "Num t_reorder Expired",     4},
        {UINT, "Num t_reorder Start",       4},
        {UINT, "Num Missed UM PDU",         4},
        {SKIP, NULL,                        4},
        {UINT, "Num Data PDU Rst",          4},
        {UINT, "Data PDU Bytes Rst",        8},
        {UINT, "Num Status Rxed Rst",       4},
        {UINT, "Status Rxed Bytes Rst",     8},
        {UINT, "Num Invalid PDU Rst",       4},
        {UINT, "Invalid PDU Bytes Rst",     8},
        {UINT, "Num Retx PDU Rst",          4},
        {UINT, "Retx PDU Bytes Rst",        8},
        {UINT, "Num Dup PDU Rst",           4},
        {UINT, "Dup PDU Bytes Rst",         8},
        {UINT, "Num Dropped PDU Rst",       4},
        {UINT, "Dropped PDU Bytes Rst",     8},
        {UINT, "Num Dropped PDU FC Rst",    4},
        {UINT, "Dropped PDU Bytes FC Rst",  8},
        {UINT, "Num SDU Rst",               4},
        {UINT, "Num SDU Bytes Rst",         8},
        {UINT, "Num NonSeq SDU Rst",        4},
        {UINT, "Num Ctrl PDU Rst",          4},
        {UINT, "Num Complete NACK Rst",     4},
        {UINT, "Num Segments NACK Rst",     4},
        {UINT, "Num t_reorder Expired Rst", 4},
        {UINT, "Num t_reorder Start Rst",   4},
        {UINT, "Num Missed UM PDU Rst",     4},
        {SKIP, NULL,                        4},
};
const ValueName LteRlcDlStats_Subpkt_RB_Mode[] = {
        {1, "AM"},
};

// ----------------------------------------------------------------------------
// LTE PDCP DL Ctrl PDU

const Fmt LtePdcpDlCtrlPdu_Fmt[] = {
        {UINT, "Version",    1},
        {UINT, "Num Subpkt", 1},
        {SKIP, NULL,         2},
};

const Fmt LtePdcpDlCtrlPdu_SubpktHeader[] = {
        {UINT, "Subpacket ID",      1},
        {UINT, "Subpacket Version", 1},
        {UINT, "Subpacket Size",    2},
};

const Fmt LtePdcpDlCtrlPdu_SubpktPayload[] = {
        {UINT, "RB Cfg Idx",      1},
        {UINT, "Mode",            1},
        {UINT, "SN Length (bit)", 1},
};
const ValueName LtePdcpDlCtrlPdu_Subpkt_Mode[] = {
        {1, "AM"},
};

const Fmt LtePdcpDlCtrlPdu_Subpkt_PDU_Header[] = {
        {UINT, "Num PDUs", 1},
};

const Fmt LtePdcpDlCtrlPdu_Subpkt_PDU_Fmt[] = {
        {UINT,        "PDU Size",            2},
        {UINT,        "Logged Bytes",        2},
        {UINT,        "System Frame Number", 2},
        {PLACEHOLDER, "Subframe Number",     0},
        {PLACEHOLDER, "type",                0},
        {UINT,        "fms",                 2},
};

const Fmt LtePdcpDlCtrlPdu_SubpktPayload_v24[] = {
        {UINT, "RB Cfg Idx",      1},
        {UINT, "Mode",            1},
        {UINT, "SN Length (bit)", 1},
};

const Fmt LtePdcpDlCtrlPdu_Subpkt_PDU_Header_v24[] = {
        {UINT, "Num PDUs", 2},
};

const Fmt LtePdcpDlCtrlPdu_Subpkt_PDU_Fmt_v24[] = {
        {UINT,        "PDU Size",     2},
        {UINT,        "Logged Bytes", 2},
        {UINT,        "sys fn",       2},
        {PLACEHOLDER, "sub fn",       0},
        {UINT,        "PDU Type",     1},
        {UINT,        "fms",          2},
        {PLACEHOLDER, "DC",           0},
        {PLACEHOLDER, "type",         0},
};

const ValueName LtePdcpDlCtrlPdu_PDU_Type[] = {
        {0, "STATUS"},
};

const ValueName LtePdcpDlCtrlPdu_Type[] = {
        {0, "STATUS REPORT"},
};

// ----------------------------------------------------------------------------
// LTE PDCP UL Ctrl PDU

const Fmt LtePdcpUlCtrlPdu_Fmt[] = {
        {UINT, "Version",    1},
        {UINT, "Num Subpkt", 1},
        {SKIP, NULL,         2},
};

const Fmt LtePdcpUlCtrlPdu_SubpktHeader[] = {
        {UINT, "Subpacket ID",      1},
        {UINT, "Subpacket Version", 1},
        {UINT, "Subpacket Size",    2},
};

const Fmt LtePdcpUlCtrlPdu_SubpktPayload[] = {
        {UINT, "RB Cfg Idx",      1},
        {UINT, "Mode",            1},
        {UINT, "SN Length (bit)", 1},
};
const ValueName LtePdcpUlCtrlPdu_Subpkt_Mode[] = {
        {1, "AM"},
};

const Fmt LtePdcpUlCtrlPdu_Subpkt_PDU_Header[] = {
        {UINT, "Num PDUs", 1},
};

const Fmt LtePdcpUlCtrlPdu_Subpkt_PDU_Fmt[] = {
        {UINT,        "PDU Size",            2},
        {UINT,        "Logged Bytes",        2},
        {UINT,        "System Frame Number", 2},
        {PLACEHOLDER, "Subframe Number",     0},
        {PLACEHOLDER, "type",                0},
        {UINT,        "fms",                 2},
};

const Fmt LtePdcpUlCtrlPdu_SubpktPayload_v24[] = {
        {UINT, "RB Cfg Idx",      1},
        {UINT, "Mode",            1},
        {UINT, "SN Length (bit)", 1},
};
const Fmt LtePdcpUlCtrlPdu_Subpkt_PDU_Header_v24[] = {
        {UINT, "Num PDUs", 2},
};

const Fmt LtePdcpUlCtrlPdu_Subpkt_PDU_Fmt_v24[] = {
        {UINT,        "PDU Size",     2},
        {UINT,        "Logged Bytes", 2},
        {UINT,        "sys fn",       2},
        {PLACEHOLDER, "sub fn",       0},
        {UINT,        "PDU Type",     1},
        {UINT,        "fms",          2},
        {PLACEHOLDER, "DC",           0},
        {PLACEHOLDER, "type",         0},
};
// ----------------------------------------------------------------------------
// LTE PUCCH Power Control

const Fmt LtePucchPowerControl_Fmt[] = {
        {UINT, "Version", 1},
};
const Fmt LtePucchPowerControl_Fmt_v4[] = {
        {SKIP, NULL,                2},
        {UINT, "Number of Records", 1},
};

const Fmt LtePucchPowerControl_Record_Fmt_v4[] = {
        {UINT,        "SFN",                   4},
        // include Sub-FN,  Tx Power, DCI Format, PUCCH Format, N_HARQ
        {PLACEHOLDER, "Sub-FN",                0},
        {PLACEHOLDER, "PUCCH Tx Power (dBm)",  0},
        {PLACEHOLDER, "DCI Format",            0},
        {PLACEHOLDER, "PUCCH Format",          0},
        {PLACEHOLDER, "N_HARQ",                0},

        {UINT,        "TPC Command",           4},
        // include N_CQI, DL Pass Loss,
        {PLACEHOLDER, "N_CQI",                 0},
        {PLACEHOLDER, "DL Path Loss",          0},

        {UINT,        "g(i)",                  2},
        {UINT,        "PUCCH Actual Tx Power", 1},
        {SKIP,        NULL,                    1},
};
const ValueName LtePucchPowerControl_Record_v4_DCI_Format[] = {
        // Release 8
        // http:    //www.sharetechnote.com/html/LTE_Advanced_DCI.html
        {0,  "Format 0"},
        {1,  "Format 1"},
        {2,  "Format 1A"},
        {3,  "Format 1B"},
        {4,  "Format 1C"},
        {5,  "Format 1D"},
        {6,  "Format 2"},
        {7,  "Format 2A"},
        // {8, "Format 2B"},
        // {9, "Format 2C"},
        {10, "Format 3"},
        {11, "Format 3A"},

        {12, "NO DCI"},
        {13, "NO DCI"},
        // {12, "Format 4"},
};
const ValueName LtePucchPowerControl_Record_v4_PUCCH_Format[] = {
        {0, "Format 1"},
        {1, "Format 1A"},
        {2, "Format 1B"},
        {3, "Format 2"},
        {4, "Format 2A"},
        {5, "Format 2B"},
        //    {6, "Format 3"},
        {6, "Format 1bCS"},
        {7, "Format 3"},
};


const ValueName LtePucchPowerControl_Record_v4_TPC[] = {
        {31, "Not present"},
        {63, "-1"},
};


const Fmt LtePucchPowerControl_Fmt_v24[] = {
        {SKIP, NULL,                2},
        {UINT, "Number of Records", 1},
};


const Fmt LtePucchPowerControl_Record_Fmt_v24[] = {
        {UINT,        "SFN",                   4},
        // include Sub-FN,  Tx Power, DCI Format, PUCCH Format, N_HARQ
        {PLACEHOLDER, "Sub-FN",                0},
        {PLACEHOLDER, "PUCCH Tx Power (dBm)",  0},
        {PLACEHOLDER, "DCI Format",            0},
        {PLACEHOLDER, "PUCCH Format",          0},
        {PLACEHOLDER, "N_HARQ",                0},

        {UINT,        "TPC Command",           4},
        // include N_CQI, DL Pass Loss,
        {PLACEHOLDER, "N_CQI",                 0},
        {PLACEHOLDER, "DL Path Loss",          0},

        {UINT,        "g(i)",                  2},
        {UINT,        "PUCCH Actual Tx Power", 1},
        {SKIP,        NULL,                    1},
};

const ValueName LtePucchPowerControl_Record_v24_DCI_Format[] = {
        // Release 8
        // http:    //www.sharetechnote.com/html/LTE_Advanced_DCI.html
        {0,  "Format 0"},
        {1,  "Format 1"},
        {2,  "Format 1A"},
        {3,  "Format 1B"},
        {4,  "Format 1C"},
        {5,  "Format 1D"},
        {6,  "Format 2"},
        {7,  "Format 2A"},
        // {8, "Format 2B"},
        // {9, "Format 2C"},
        {10, "Format 3"},
        {11, "Format 3A"},
        // {12, "Format 4"},
};
const ValueName LtePucchPowerControl_Record_v24_PUCCH_Format[] = {
        {0, "Format 1"},
        {1, "Format 1A"},
        {2, "Format 1B"},
        {3, "Format 2"},
        {4, "Format 2A"},
        {5, "Format 2B"},

        {6, "Format 1bcs"},    //diff from v2
};
const ValueName LtePucchPowerControl_Record_v24_TPC[] = {
        {31, "Not present"},
        {63, "-1"},
};
// ----------------------------------------------------------------------------
// LTE PUSCH Power Control

const Fmt LtePuschPowerControl_Fmt[] = {
        {UINT, "Version", 1},
};

const Fmt LtePuschPowerControl_Fmt_v4[] = {
        {SKIP, NULL,                2},
        {UINT, "Number of Records", 1},
};

const Fmt LtePuschPowerControl_Fmt_v5[] = {
        {SKIP, NULL,                2},
        {UINT, "Number of Records", 1},
};

const Fmt LtePuschPowerControl_Fmt_v25[] = {
        {SKIP, NULL,                2},
        {UINT, "Number of Records", 1},
};

const Fmt LtePuschPowerControl_Record_Fmt_v4[] = {
        {UINT,        "SFN",                   4},
        {PLACEHOLDER, "Sub-FN",                0},
        {PLACEHOLDER, "PUSCH Tx Power (dBm)",  0},
        {PLACEHOLDER, "DCI Format",            0},
        {PLACEHOLDER, "Tx Type",               0},
        {UINT,        "Transport Block Size",  4},
        {PLACEHOLDER, "DL Path Loss",          0},
        {PLACEHOLDER, "F(i)",                  0},
        {UINT,        "TPC",                   4},
        {PLACEHOLDER, "PUSCH Actual Tx Power", 0},
};
const Fmt LtePuschPowerControl_Record_Fmt_v5[] = {
        {UINT,        "SFN",                   4},
        {PLACEHOLDER, "Sub-FN",                0},
        {PLACEHOLDER, "PUSCH Tx Power (dBm)",  0},
        {PLACEHOLDER, "DCI Format",            0},
        {PLACEHOLDER, "Tx Type",               0},
        {UINT,        "Num RBs",               4},
        {PLACEHOLDER, "Transport Block Size",  0},
        {PLACEHOLDER, "DL Path Loss",          0},
        {UINT,        "F(i)",                  4},
        {PLACEHOLDER, "TPC",                   0},
        {PLACEHOLDER, "PUSCH Actual Tx Power", 0},
};

const Fmt LtePuschPowerControl_Record_Fmt_v25[] = {
        {UINT,        "SFN",                   4},
        {PLACEHOLDER, "Cell Index",            0},
        {PLACEHOLDER, "Sub-FN",                0},
        {PLACEHOLDER, "PUSCH Tx Power (dBm)",  0},
        {PLACEHOLDER, "DCI Format",            0},
        {PLACEHOLDER, "Tx Type",               0},
        {PLACEHOLDER, "TPC Frozen",            0},
        {UINT,        "Num RBs",               4},
        {PLACEHOLDER, "Transport Block Size",  0},
        {PLACEHOLDER, "DL Path Loss",          0},
        {UINT,        "F(i)",                  4},
        {PLACEHOLDER, "TPC",                   0},
        {PLACEHOLDER, "PUSCH Actual Tx Power", 0},
        {PLACEHOLDER, "Max Power",             0},
};

const ValueName LtePuschPowerControl_Record_v5_TxType[] = {
        {1, "Dynamic"},
        {2, "RACH MSG3"},
};
const ValueName LtePuschPowerControl_Record_v5_DCI_Format[] = {
        // Release 8
        // http:    //www.sharetechnote.com/html/LTE_Advanced_DCI.html
        {0,  "Format 0"},
        {1,  "Format 1"},
        {2,  "Format 1A"},
        {3,  "Format 1B"},
        {4,  "Format 1C"},
        {5,  "Format 1D"},
        {6,  "Format 2"},
        {7,  "Format 2A"},
        // {8, "Format 2B"},
        // {9, "Format 2C"},
        {10, "Format 3"},
        {11, "Format 3A"},
        // {12, "Format 4"},
};
const ValueName LtePuschPowerControl_Record_v5_TPC[] = {
        {15, "N/A"},
        {31, "-1"},
};

// ----------------------------------------------------------------------------
// LTE PDCCH-PHICH Indication Report

const Fmt LtePdcchPhichIndicationReport_Fmt[] = {
        {UINT, "Version", 1},
};

const Fmt LtePdcchPhichIndicationReport_Fmt_v5[] = {
        {UINT, "Duplex Mode",       2},
        {UINT, "Number of Records", 1},
};

const Fmt LtePdcchPhichIndicationReport_Fmt_v25[] = {
        {UINT, "Duplex Mode",       2},
        {UINT, "Number of Records", 1},
};

const Fmt LtePdcchPhichIndicationReport_Fmt_v33[] = {
        {UINT, "Duplex Mode",       2},
        {UINT, "Number of Records", 1},
};

const Fmt LtePdcchPhichIndicationReport_Record_v5_p1[] = {
        {UINT,        "Num PDCCH Results",   4},
        {PLACEHOLDER, "PDCCH Timing SFN",    0},
        {PLACEHOLDER, "PDCCH Timing Sub-FN", 0},
        {PLACEHOLDER, "PHICH Included",      0},
        {PLACEHOLDER, "PHICH 1 Included",    0},
        {PLACEHOLDER, "PHICH Timing SFN",    0},
        {UINT,        "PHICH Timing Sub-FN", 4},
        {PLACEHOLDER, "PHICH Value",         0},
        {PLACEHOLDER, "PHICH 1 Value",       0},
};

const Fmt LtePdcchPhichIndicationReport_Record_v25_p1[] = {
        {UINT,        "Num PDCCH Results",   4},    // 3 bits
        {PLACEHOLDER, "Num PHICH Results",   0},    // 3 bits
        {PLACEHOLDER, "PDCCH Timing SFN",    0},    // 10 bits
        {PLACEHOLDER, "PDCCH Timing Sub-FN", 0},    // 4 bits
};

const Fmt LtePdcchPhichIndicationReport_Record_v33_p1[] = {
        {UINT,        "Num PDCCH Results",   4},    // 3 bits
        {PLACEHOLDER, "Num PHICH Results",   0},    // 3 bits
        {PLACEHOLDER, "PDCCH Timing SFN",    0},    // 10 bits
        {PLACEHOLDER, "PDCCH Timing Sub-FN", 0},    // 4 bits
        {SKIP,        NULL,                  8},
};

// totally 12 bytes for all phich
const Fmt LtePdcchPhichIndicationReport_Record_v25_phich[] = {
        {UINT,        "Cell Index",       4},    // 3 bits
        {PLACEHOLDER, "PHICH Included",   0},    // 1 bit
        {PLACEHOLDER, "PHICH 1 Included", 0},    // 1 bit
        {PLACEHOLDER, "PHICH Value",      0},    // 1 bit
        {PLACEHOLDER, "PHICH 1 Value",    0},    // 1 bit
};

// totally 20 bytes for all phich
const Fmt LtePdcchPhichIndicationReport_Record_v33_phich[] = {
        {UINT,        "Cell Index",       4},    // 3 bits
        {PLACEHOLDER, "PHICH Included",   0},    // 1 bit
        {PLACEHOLDER, "PHICH 1 Included", 0},    // 1 bit
        {PLACEHOLDER, "PHICH Value",      0},    // 1 bit
        {PLACEHOLDER, "PHICH 1 Value",    0},    // 1 bit
};

// totally number of pdcch info + number of pdcch hidden info = 8
const Fmt LtePdcchPhichIndicationReport_Record_v5_p2[] = {
        // PDCCH Info
        {UINT,        "Serv Cell Idx",     2},
        {PLACEHOLDER, "RNTI Type",         0},
        {PLACEHOLDER, "Payload Size",      0},
        {PLACEHOLDER, "Aggregation Level", 0},
        {UINT,        "Search Space",      2},
        {PLACEHOLDER, "SPS Grant Type",    0},
        {PLACEHOLDER, "New DL Tx",         0},
        {PLACEHOLDER, "Num DL Trblks",     0},
};

// totally 64 bytes for all pdcch
const Fmt LtePdcchPhichIndicationReport_Record_v25_pdcch[] = {
        // PDCCH Info
        {UINT,        "Serv Cell Idx",     2},    // 3 bits
        {PLACEHOLDER, "RNTI Type",         0},    // 4 bits
        {PLACEHOLDER, "Payload Size",      0},    // 7 bits
        {PLACEHOLDER, "Aggregation Level", 0},    // 2 bits
        {UINT,        "Search Space",      2},    // 1 bit
        {PLACEHOLDER, "SPS Grant Type",    0},    // 3 bits
        {PLACEHOLDER, "New DL Tx",         0},    // 1 bit
        {PLACEHOLDER, "Num DL Trblks",     0},    // 2 bits
        {SKIP,        NULL,                4},
};

// totally 64 bytes for all pdcch
const Fmt LtePdcchPhichIndicationReport_Record_v33_pdcch[] = {
        // PDCCH Info
        {UINT,        "Serv Cell Idx",     2},    // 3 bits
        {PLACEHOLDER, "RNTI Type",         0},    // 4 bits
        {PLACEHOLDER, "Payload Size",      0},    // 7 bits
        {PLACEHOLDER, "Aggregation Level", 0},    // 2 bits
        {UINT,        "Search Space",      2},    // 1 bit
        {PLACEHOLDER, "SPS Grant Type",    0},    // 3 bits
        {PLACEHOLDER, "New DL Tx",         0},    // 1 bit
        {PLACEHOLDER, "Num DL Trblks",     0},    // 2 bits
        {SKIP,        NULL,                4},
};

const Fmt LtePdcchPhichIndicationReport_Fmt_v42[] = {
        {UINT,        "Duplex Mode",       2},    // shift 0 bits,total 2 bits
        {PLACEHOLDER, "UL DL Config",      0},    // shift 2 bits,total 4 bits
        {UINT,        "Number of Records", 1},
};

const Fmt LtePdcchPhichIndicationReport_Record_v42_p1[] = {
        {UINT,        "Num PDCCH Results",   4},    // 3 bits
        {PLACEHOLDER, "Num PHICH Results",   0},    // 3 bits
        {PLACEHOLDER, "PDCCH Timing SFN",    0},    // 10 bits
        {PLACEHOLDER, "PDCCH Timing Sub-FN", 0},    // 4 bits
};

const Fmt LtePdcchPhichIndicationReport_Record_v42_phich[] = {
        {UINT,        "Cell Index",       4},    // 3 bits
        {PLACEHOLDER, "PHICH Included",   0},    // 1 bit
        {PLACEHOLDER, "PHICH 1 Included", 0},    // 1 bit
        {PLACEHOLDER, "PHICH Value",      0},    // 1 bit
        {PLACEHOLDER, "PHICH 1 Value",    0},    // 1 bit
};

const Fmt LtePdcchPhichIndicationReport_Record_v42_pdcch[] = {
        // PDCCH Info
        {UINT,        "Serv Cell Idx",     2},    // 3 bits
        {PLACEHOLDER, "RNTI Type",         0},    // 4 bits
        {PLACEHOLDER, "Payload Size",      0},    // 7 bits
        {PLACEHOLDER, "Aggregation Level", 0},    // 2 bits
        {UINT,        "Search Space",      2},    // 1 bit
        {PLACEHOLDER, "SPS Grant Type",    0},    // 3 bits
        {PLACEHOLDER, "New DL Tx",         0},    // 1 bit
        {PLACEHOLDER, "Num DL Trblks",     0},    // 2 bits

        {UINT,        "S0 Index",          4},    // shift 0 bits,total 5 bits
        {PLACEHOLDER, "S1 Index",          0},    // shift 5 bits,total 5 bits
        {PLACEHOLDER, "S2 Index",          0},    // shift 10 bits,total 5 bits
        {PLACEHOLDER, "S3 Index",          0},    // shift 15 bits,total 5 bits
        {PLACEHOLDER, "Msleep",            0},    // shift 20 bits,total 1 bits
        {PLACEHOLDER, "Usleep",            0},    // shift 21 bits,total 1 bits
        {PLACEHOLDER, "uSleep Duration",   0},    // shift 22 bits,total 5 bits
        {PLACEHOLDER, "Fake Pdcch Sf",     0},    // shift 27 bits,total 1 bits
        {PLACEHOLDER, "Is Ul Dropped",     0},    // shift 28 bits,total 1 bits
        {PLACEHOLDER, "Interf Active",     0},    // shift 29 bits,total 1 bits
};

const Fmt LtePdcchPhichIndicationReport_Record_v42_p3[] = {
        {UINT, "Full Mode Events Mask", 4},    // shift 0 bits,total 32 bits
        {UINT, "Dl Subframe Count",     4},    // shift 0 bits,total 32 bits
        {UINT, "Force Send PDCCH Ind",  4},    // shift 0 bits,total 1 bits
        {SKIP, NULL,                    4},
};

const Fmt LtePdcchPhichIndicationReport_Record_v5_p3[] = {
        // PDCCH Hidden Info
        {SKIP, NULL, 4},
};

const ValueName LtePdcchPhichIndicationReport_Record_v5_Included[] = {
        {0, "No"},
        {1, "Yes"},
};
const ValueName LtePdcchPhichIndicationReport_Record_v5_Value[] = {
        {0, "NACK"},
        {1, "ACK"},
};
const ValueName LtePdcchPhichIndicationReport_Record_v5_NewDLTx[] = {
        {0, "false"},
        {1, "true"},
};
const ValueName LtePdcchPhichIndicationReport_Record_v5_AggLv[] = {
        {0, "Agg1"},
        {1, "Agg2"},
        {2, "Agg4"},
        {3, "Agg8"},
};
const ValueName LtePdcchPhichIndicationReport_Record_v5_SS[] = {
        {0, "Common"},
        {1, "UE-specific"},
};

// ----------------------------------------------------------------------------
// Common ValueName

const ValueName ValueNameCarrierIndex[] = {
        // 4 bits
        {0, "PCC"},
        {1, "SCC"},
        {2, "SCC-2"},
};

const ValueName ValueNameAggregationLevel[] = {
        // 2 bits
        {0, "Agg1"},
        {1, "Agg2"},
        {2, "Agg4"},
        {3, "Agg8"},

        //added for pdcch_decoding_v24
        {6, "Agg16"},
        {7, "Agg24"},
};

const ValueName ValueNameSearchSpaceType[] = {
        // 1 bit
        {0, "Common"},
        {1, "UE-specific"},

        //added for pdcch_decoding_result
        {3, "Common Type 2"},
        {2, "User"},
};

const ValueName ValueNameRNTIType[] = {
        // 4 bits
        {0, "C-RNTI"},
        {1, "SPS-RNTI"},
        {2, "P-RNTI"},
        {3, "RA-RNTI"},
        {4, "Temporary-C-RNTI"},
        {5, "SI-RNTI"},
        {6, "TPC-PUSCH-RNTI"},
        {7, "TPC-PUCCH-RNTI"},
        {8, "MBMS RNTI"},
};
const ValueName ValueNameDCIFormat[] = {
        // 4 bits
        // Release 8
        // http:    //www.sharetechnote.com/html/LTE_Advanced_DCI.html
        {0,  "Format 0"},
        {1,  "Format 1"},
        {2,  "Format 1A"},
        {3,  "Format 1B"},
        {4,  "Format 1C"},
        {5,  "Format 1D"},
        {6,  "Format 2"},
        {7,  "Format 2A"},
        {8,  "Format 3"},
        {9,  "Format 3A"},

        //added for PDCCH_Decoding_v24
        {12, "Format 60A"},
        {13, "Format 61A"},
        {15, "Reserved"},
};

const ValueName ValueNameMatchOrNot[] = {
        // 1 bit
        {0, "Mismatch"},
        {1, "Match"},
};

const ValueName ValueNamePruneStatus[] = {
        // 11 bits
        //
        {1,   "SUCCESS_DCI0"},
        {3,   "SUCCESS_DCI1A"},
        {4,   "SUCCESS_DCI1C"},
        {6,   "SUCCESS_DCI2_2A_2B"},
        {8,   "TAIL_MISMATCH"},
        {9,   "FAIL_SURVIVOR_SELECT"},
        {10,  "PADDING_ERROR"},
        {13,  "RB_ALLOC_SET_NUM_ERROR_TYPE1"},
        {17,  "DUPLICATE_HARQ_ID_ERROR"},
        {19,  "UNEXPECTED_PAYLOAD_SIZE"},
        {24,  "BAD_RIV_DCI0"},
        {25,  "RB_ALLOC_ERROR_DCI0"},
        {26,  "INVALID_RB_NUM_DCI0"},
        {32,  "BAD_RIV_DCI1A"},
        {33,  "RB_ALLOC_ERROR_DCI1A"},
        {34,  "INVALID_RB_NUM_DCI1A"},
        {36,  "RETURN_DL_DATA_ARRIVAL_DCI1A"},
        {44,  "RB_ALLOC_ERROR_DCI1C"},
        {48,  "PMI_ERROR_DCI2_2A"},
        {50,  "NUM_LAYERS_ERROR_DCI2_2A_TB1"},
        {64,  "FAIL_SER_ENGYMTRC_CHECK"},

        {70,  "NUM_LAYERS_EXCEED_NUM_RX"},

        //added for pdcch_decoding v24
        {200, "PDCCH_DEBUG_SUCCESS_DCI60A"},
        {201, "PDCCH_DEBUG_SUCCESS_DCI61A"},

};

const ValueName ValueNameFrameStructure[] = {
        {0, "FDD"},
        {1, "TDD"},
};

const ValueName ValueNameDuplexingMode[] = {
        {0, "FDD"},
        {1, "TDD"},
};

const ValueName ValueNameNumNBAntennas[] = {
        {0, "1 or 2"},
        {1, "2 antennas"},
        {2, "4 antennas"},
};

const ValueName ValueNameNumNBAntennas_PDCCH_V141[] = {
        {0, "1 or 2"},
        {1, "4 antennas"},
};

const ValueName ValueNameTrueOrFalse[] = {
        {0, "False"},
        {1, "True"},
};

const ValueName ValueNameHARQLogStatus[] = {
        {0, "Normal"},
};

const ValueName ValueNameCPType[] = {
        // 1 bit
        {0, "Normal"},
};

const ValueName ValueNameNormalOrNot[] = {
        {0, "Normal"},
};

const ValueName ValueNamePassOrFail[] = {
        {0, "Fail"},
        {1, "Pass"},
};

const ValueName ValueNameNumber[] = {
        {0, "First"},
        {1, "Second"},
        {2, "Third"},
        {3, "Fourth"},
        {4, "Fifth"},
        {5, "Sixth"},
        {6, "Seventh"},
        {7, "Eighth"},
};

const ValueName ValueNameCompandingStats[] = {
        {0, "3 bit LLR"},
        {1, "4 bit LLR"},
        {2, "6 bit LLR"},
};

const ValueName ValueNameEnableOrDisable[] = {
        {0, "Disabled"},
        {1, "Enabled"},
};

const ValueName ValueNameYesOrNo[] = {
        {0, "No"},
        {1, "Yes"},
};

const ValueName ValueNameAckOrNack[] = {
        {0, "NACK"},
        {1, "ACK"},
};

const ValueName ValueNameModulation[] = {
        {0, "BPSK"},
        {1, "QPSK"},
        {2, "16-QAM"},
        {3, "64-QAM"},
};

const ValueName ValueNameExistsOrNone[] = {
        {0, "None"},
        {1, "Exists"},
};

const ValueName ValueNameOnOrOff[] = {
        {0, "Off"},
        {1, "On"},
};

const ValueName ValueNameCSFTxMode[] = {
        {0, "TM_Invalid"},
        {1, "TM_Single_Ant_Port_0"},
        {2, "TM_TD_Rank_1"},
        {3, "TM_OL_SM"},
        {4, "TM_CL_SM"},
        {5, "TM_MU_MIMO"},
        {6, "TM_CL_Rank_1_PC"},
        {7, "TM_Single_Ant_Port_5"},
};

const ValueName ValueNameRankIndex[] = {
        {0, "Rank 1"},
        {1, "Rank 2"},
        {2, "Rank 3"},
        {3, "Rank 4"},
};

const ValueName ValueNameCsiMeasSetIndex[] = {
        {0, "CSI0"},
};

const ValueName ValueNamePuschReportingMode[] = {
        {0, "MODE_APERIODIC_RM12"},
        {1, "MODE_APERIODIC_RM20"},
        {2, "MODE_APERIODIC_RM22"},
        {3, "MODE_APERIODIC_RM30"},
        {4, "MODE_APERIODIC_RM31"},
};

const ValueName ValueNamePucchReportType_v22[] = {
        {1, "Type 2, Wideband CQI, PMI Feedback"},
        {2, "Type 3, RI Feedback"},
};

const ValueName ValueNamePucchReportingMode_v22[] = {
        {1, "MODE_1_1"},
};

const ValueName ValueNamePucchReportType[] = {
        {2, "Type 2, Wideband CQI, PMI Feedback"},
        {3, "Type 3, RI Feedback"},
};

const ValueName ValueNamePucchReportingMode[] = {
        {2, "MODE_1_1"},
};

const ValueName ValueNameTransmissionScheme[] = {
        // 4 bits
        {1, "Single Antenna Port (SISO or SIMO)"},
        {2, "Transmit diversity"},
        {3, "Open-loop spatial multiplexing"},
        {4, "Closed-loop spatial multiplexing"},
        {5, "Multi-User MIMO"},
        {6, "Closed-loop rank-1 spatial multiplexing"},
        {7, "Single Antenna Port Beamforming"},
        {8, "Dual-Layer Beamforming"},
};

const ValueName ValueNameFrequencySelectivePMI[] = {
        {0, "WideBand"},
};

const ValueName ValueNameCDRXEvent[] = {
        {0,  "ON_DURATION_TIMER_START"},
        {1,  "ON_DURATION_TIMER_END"},
        {2,  "SHORT_CYCLE_START"},
        {3,  "SHORT_CYCLE_END"},
        {4,  "LONG_CYCLE_START"},
        {5,  "LONG_CYCLE_END"},
        {6,  "UL_RETX_TIMER_START"},
        {7,  "UL_RETX_TIMER_END"},
        {8,  "INACTIVITY_TIMER_START"},
        {9,  "INACTIVITY_TIMER_END"},
        {10, "DL_DRX_RETX_TIMER_START"},
        {11, "DL_DRX_RETX_TIMER_END"},
        {12, "CDRX_ON_2_OFF"},
        {13, "CDRX_OFF_2_ON"},
        {22, "WAKEUP_MISSED_CYCLE_TIMER_START"},
        {23, "WAKEUP_MISSED_CYCLE_TIMER_END"},
};

const ValueName ValueNameWcdmaRrcStates[] = {
        {0, "DISCONNECTED"},
        {1, "CONNECTING"},
        {2, "CELL_FACH"},
        {3, "CELL_DCH"},
        {4, "CELL_PCH"},
        {5, "URA_PCH"},
};

const ValueName ValueNameCellIndex[] = {
        // 4 bits
        {0, "PCell"},
        {1, "1_SCell"},
        {2, "2_SCell"},
};

const ValueName ValueNameBandClassGSM[] = {
        // 4 bits
        {0,  "Current 900/1800 Setting"},
        {10, "1900 PCS"},
        {11, "GSM 850"},
};

const ValueName ValueNameBandClassCDMA[] = {
        {0,   "800 MHz Cellular"},
        {1,   "1.8 to 2.0 GHz PCS"},
        {10,  "Secondary 800 MHz"},
        {255, "Disabled"},
};

const ValueName ValueNameTimerState[] = {
        // 8 bits
        {0, "Stopped"},
        {1, "Running"},
        {2, "Expired"},
};

const ValueName ValueNameTechnology[] = {
        {0, "1x CDMA"},
};

const ValueName ValueNameQueue[] = {
        {0, "HPQ0"},
        {2, "Reserved"},
};

const ValueName ValueNamePilotSet[] = {
        {0, "PreCandidate Set"},
        {1, "Active Set"},
        {2, "Candidate Set"},
        {4, "Neighbor Set"},
        {8, "Remaining Set"},
};

const ValueName ValueNameSearcherState[] = {
        {2, "Synchronization"},
        {3, "Idle"},
        {4, "Traffic"},
};

const ValueName ValueNameSRSShortingfor2ndSlot[] = {
        // 1 bit
        {0, "Normal"},
        {1, "Shorten 2nd"},
};

const ValueName ValueNameCipherAlgo[] = {
        // 1 byte
        {2, "LTE SNOW-3G"},
        {3, "LTE AES"},
        {7, "None"},
};

const ValueName ValueNamePdcpSNLength[] = {
        {0, "5 bit"},
        {1, "7 bit"},
        {2, "12 bit"},
};

const ValueName ValueNamePdcpCipherDataPduMode[] = {
        {0, "AM"},
};

const ValueName ValueNameGSMRxLevMin[] = {
        {0,  "-111 dBm to -110 dBm"},
        {1,  "-110 dBm to -109 dBm"},
        {2,  "-109 dBm to -108 dBm"},
        {3,  "-108 dBm to -107 dBm"},
        {4,  "-107 dBm to -106 dBm"},
        {5,  "-106 dBm to -105 dBm"},
        {6,  "-105 dBm to -104 dBm"},
        {7,  "-104 dBm to -103 dBm"},
        {8,  "-103 dBm to -102 dBm"},
        {9,  "-102 dBm to -101 dBm"},
        // Not sure about following lines
        {10, "-101 dBm to -100 dBm"},
        {11, "-100 dBm to -99 dBm"},
        {12, "-99 dBm to -98 dBm"},
        {13, "-98 dBm to -97 dBm"},
        {14, "-97 dBm to -96 dBm"},
        {15, "-96 dBm to -95 dBm"},
        {16, "-95 dBm to -94 dBm"},
        {17, "-94 dBm to -93 dBm"},
};

const ValueName ValueNameGSMAdditionalParam[] = {
        {0, "SysInfo 16/17 not supported"},
};

const ValueName ValueNameGSMPenaltyTime[] = {
        {0, "20 sec"},
};

const ValueName ValueNameSupportedOrNot[] = {
        {0, "Not Supported"},
        {1, "Supported"},
};

const ValueName ValueNameGSMChannelType[] = {
        {0, "DCCH"},
        {1, "BCCH"},
        {3, "CCCH"},
        {4, "SACCH"},
};

const ValueName ValueNameGSMSignalingMessageType[] = {
        {0,  "System Information Type 13"},
        {7,  "System Information Type 2quater"},
        {13, "Channel Release"},
        {21, "Measurement Report"},
        {22, "Classmark Change"},
        {25, "System Information Type 1"},
        {26, "System Information Type 2"},
        {27, "System Information Type 3"},
        {28, "System Information Type 4"},
        {29, "System Information Type 5"},
        {63, "Immediate Assignment"},
};

const ValueName ValueNameDirection[] = {
        {0, "Uplink"},
        {1, "Downlink"},
};

// ----------------------------------------------------------------------------
const Fmt ModemDebug_Fmt[] = {
        {UINT,           "Version",              1},
        {SKIP,           NULL,                   1},
        {UINT,           "Number of parameters", 1},
        {SKIP,           NULL,                   1},
        {QCDM_TIMESTAMP, "Timestamp",            8},
        {UINT,           "Line of code",         2},
        {SKIP,           NULL,                   6},
};

bool is_log_packet (const char *b, size_t length);
bool is_debug_packet (const char *b, size_t length);   //Yuanjie: test if it's a debugging message
bool is_custom_packet (const char *b, size_t length);

bool is_custom_packet (const char *b, size_t length);

// Given a binary string, try to decode it as a log packet.
// Return a specially formatted Python list that stores the decoding result.
// If skip_decoding is True, only the header would be decoded.
PyObject *decode_log_packet(const char *b, size_t length, bool skip_decoding);

PyObject * decode_custom_packet (const char *b, size_t length);
void decode_custom_packet_payload (const char *b, size_t length, PyObject* result);

<<<<<<< HEAD
void on_demand_decode (const char *b, size_t length, LogPacketType type_id, PyObject* result);

=======
void on_demand_decode(const char *b, size_t length, LogPacketType type_id, PyObject *result);
>>>>>>> 1ee2cb3a


PyObject *decode_log_packet_modem(const char *b, size_t length, bool skip_decoding);

#endif    // __DM_COLLECTOR_C_LOG_PACKET_H__<|MERGE_RESOLUTION|>--- conflicted
+++ resolved
@@ -4223,12 +4223,8 @@
 PyObject * decode_custom_packet (const char *b, size_t length);
 void decode_custom_packet_payload (const char *b, size_t length, PyObject* result);
 
-<<<<<<< HEAD
-void on_demand_decode (const char *b, size_t length, LogPacketType type_id, PyObject* result);
-
-=======
+
 void on_demand_decode(const char *b, size_t length, LogPacketType type_id, PyObject *result);
->>>>>>> 1ee2cb3a
 
 
 PyObject *decode_log_packet_modem(const char *b, size_t length, bool skip_decoding);
