--- conflicted
+++ resolved
@@ -1784,11 +1784,7 @@
                                 success = true;
                                 break;
                             }
-<<<<<<< HEAD
-                       case 18:
-=======
                         case 18:
->>>>>>> 06b1390b
                             {
                                 offset += _decode_by_fmt(
                                         LtePhySubpktFmt_v1_Scmr_v18,
@@ -1799,11 +1795,6 @@
                                         "Physical Cell ID");
                                 int iPhyCellId = temp & 511;   // 9 bits
                                 int iServingCellIdx = (temp >> 9) & 7; // 3 bits
-<<<<<<< HEAD
-                                int iIsServingCell = (temp >> 12) & 1;  // 1 bit
-
-=======
->>>>>>> 06b1390b
                                 PyObject *old_object = _replace_result_int(
                                         result_subpkt,
                                         "Physical Cell ID", iPhyCellId);
@@ -1820,14 +1811,6 @@
                                             ValueName),
                                         "(MI)Unknown");
 
-<<<<<<< HEAD
-                                old_object = _replace_result_int(
-                                        result_subpkt,
-                                        "Is Serving Cell", iIsServingCell);
-                                Py_DECREF(old_object);
-
-=======
->>>>>>> 06b1390b
                                 temp = _search_result_int(result_subpkt,
                                         "Current SFN");
                                 int iSysFN = temp & 1023;   // 10 bits
@@ -1844,11 +1827,7 @@
 
                                 utemp = _search_result_uint(
                                         result_subpkt, "RSRP Rx[0]");
-<<<<<<< HEAD
-                                float RSRP0 = float((utemp >> 10) & 4095);
-=======
                                 float RSRP0 = float((utemp >> 2) & 2047);
->>>>>>> 06b1390b
                                 RSRP0 = RSRP0 * 0.0625 - 180.0;
                                 pyfloat = Py_BuildValue("f", RSRP0);
                                 old_object = _replace_result(result_subpkt,
@@ -1858,11 +1837,7 @@
 
                                 utemp = _search_result_uint(
                                         result_subpkt, "RSRP Rx[1]");
-<<<<<<< HEAD
-                                float RSRP1 = float((utemp >> 12) & 4095);
-=======
                                 float RSRP1 = float((utemp >> 4) & 2047);
->>>>>>> 06b1390b
                                 RSRP1 = RSRP1 * 0.0625 - 180.0;
                                 pyfloat = Py_BuildValue("f", RSRP1);
                                 old_object = _replace_result(result_subpkt,
@@ -1872,11 +1847,7 @@
 
                                 utemp = _search_result_uint(
                                         result_subpkt, "RSRP");
-<<<<<<< HEAD
-                                float RSRP = float((utemp >> 12) & 4095);
-=======
                                 float RSRP = float((utemp >> 4) & 2047);
->>>>>>> 06b1390b
                                 RSRP = RSRP * 0.0625 - 180.0;
                                 pyfloat = Py_BuildValue("f", RSRP);
                                 old_object = _replace_result(result_subpkt,
@@ -1886,11 +1857,7 @@
 
                                 utemp = _search_result_uint(
                                         result_subpkt, "RSRQ Rx[0]");
-<<<<<<< HEAD
-                                float RSRQ0 = float((utemp >> 12) & 1023);
-=======
                                 float RSRQ0 = float((utemp >> 4) & 511);
->>>>>>> 06b1390b
                                 RSRQ0 = RSRQ0 * 0.0625 - 30.0;
                                 pyfloat = Py_BuildValue("f", RSRQ0);
                                 old_object = _replace_result(result_subpkt,
@@ -1900,11 +1867,7 @@
 
                                 utemp = _search_result_uint(
                                         result_subpkt, "RSRQ Rx[1]");
-<<<<<<< HEAD
-                                float RSRQ1 = float(utemp & 1023);
-=======
                                 float RSRQ1 = float((utemp>>2) & 1023);
->>>>>>> 06b1390b
                                 RSRQ1 = RSRQ1 * 0.0625 - 30.0;
                                 pyfloat = Py_BuildValue("f", RSRQ1);
                                 old_object = _replace_result(result_subpkt,
@@ -1912,22 +1875,17 @@
                                 Py_DECREF(old_object);
                                 Py_DECREF(pyfloat);
 
-<<<<<<< HEAD
-                                float RSRQ = float((utemp >> 20) & 1023);
-=======
                                 float RSRQ = float((utemp >> 12) & 1023);
->>>>>>> 06b1390b
                                 RSRQ = RSRQ * 0.0625 - 30.0;
                                 pyfloat = Py_BuildValue("f", RSRQ);
                                 old_object = _replace_result(result_subpkt,
                                         "RSRQ", pyfloat);
                                 Py_DECREF(old_object);
                                 Py_DECREF(pyfloat);
-<<<<<<< HEAD
 
                                 utemp = _search_result_uint(result_subpkt,
                                         "RSSI Rx[0]");
-                                float RSSI0 = float((utemp >> 10) & 2047);
+                                float RSSI0 = float((utemp >> 2) & 2047);
                                 RSSI0 = RSSI0 * 0.0625 - 110.0;
                                 pyfloat = Py_BuildValue("f", RSSI0);
                                 old_object = _replace_result(result_subpkt,
@@ -1935,7 +1893,7 @@
                                 Py_DECREF(old_object);
                                 Py_DECREF(pyfloat);
 
-                                float RSSI1 = float((utemp >> 21) & 2047);
+                                float RSSI1 = float((utemp >> 13) & 2047);
                                 RSSI1 = RSSI1 * 0.0625 - 110.0;
                                 pyfloat = Py_BuildValue("f", RSSI1);
                                 old_object = _replace_result(result_subpkt,
@@ -1943,9 +1901,9 @@
                                 Py_DECREF(old_object);
                                 Py_DECREF(pyfloat);
 
-                                utemp = _search_result_uint(result_subpkt,
-                                        "RSSI");
-                                float RSSI = float(utemp & 2047);
+                                // utemp = _search_result_uint(result_subpkt,
+                                //         "RSSI");
+                                float RSSI = float((utemp >> 13) & 2047);
                                 RSSI = RSSI * 0.0625 - 110.0;
                                 pyfloat = Py_BuildValue("f", RSSI);
                                 old_object = _replace_result(result_subpkt,
@@ -1973,58 +1931,6 @@
 
                                 success = true;
                                 break;
-
-=======
-
-                                utemp = _search_result_uint(result_subpkt,
-                                        "RSSI Rx[0]");
-                                float RSSI0 = float((utemp >> 2) & 2047);
-                                RSSI0 = RSSI0 * 0.0625 - 110.0;
-                                pyfloat = Py_BuildValue("f", RSSI0);
-                                old_object = _replace_result(result_subpkt,
-                                        "RSSI Rx[0]", pyfloat);
-                                Py_DECREF(old_object);
-                                Py_DECREF(pyfloat);
-
-                                float RSSI1 = float((utemp >> 13) & 2047);
-                                RSSI1 = RSSI1 * 0.0625 - 110.0;
-                                pyfloat = Py_BuildValue("f", RSSI1);
-                                old_object = _replace_result(result_subpkt,
-                                        "RSSI Rx[1]", pyfloat);
-                                Py_DECREF(old_object);
-                                Py_DECREF(pyfloat);
-
-                                // utemp = _search_result_uint(result_subpkt,
-                                //         "RSSI");
-                                float RSSI = float((utemp >> 13) & 2047);
-                                RSSI = RSSI * 0.0625 - 110.0;
-                                pyfloat = Py_BuildValue("f", RSSI);
-                                old_object = _replace_result(result_subpkt,
-                                        "RSSI", pyfloat);
-                                Py_DECREF(old_object);
-                                Py_DECREF(pyfloat);
-
-                                utemp = _search_result_uint(result_subpkt,
-                                        "FTL SNR Rx[0]");
-                                float SNR0 = float(utemp & 511);
-                                SNR0 = SNR0 * 0.1 - 20.0;
-                                pyfloat = Py_BuildValue("f", SNR0);
-                                old_object = _replace_result(result_subpkt,
-                                        "FTL SNR Rx[0]", pyfloat);
-                                Py_DECREF(old_object);
-                                Py_DECREF(pyfloat);
-
-                                float SNR1 = float((utemp >> 9) & 511);
-                                SNR1 = SNR1 * 0.1 - 20.0;
-                                pyfloat = Py_BuildValue("f", SNR1);
-                                old_object = _replace_result(result_subpkt,
-                                        "FTL SNR Rx[1]", pyfloat);
-                                Py_DECREF(old_object);
-                                Py_DECREF(pyfloat);
-
-                                success = true;
-                                break;
->>>>>>> 06b1390b
                             }
                         case 19:
                             {
