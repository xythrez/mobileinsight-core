/* dm_collector_c.cpp
 * Author: Jiayao Li
 * This file defines dm_collector_c, a Python extension module that collects
 * and decodes diagnositic logs from Qualcomm chipsets.
 */

#include <Python.h>

#include "consts.h"
#include "hdlc.h"
#include "log_config.h"
#include "log_packet.h"
#include "export_manager.h"

#include <string>
#include <vector>
#include <algorithm>
#include <iostream>
#include <sstream>

#ifdef __ANDROID__
#include <android/log.h>
#define printf(fmt,args...) __android_log_print(ANDROID_LOG_INFO, "python [dm_collector_c]", fmt, ##args);
#endif

#ifndef _WIN32
#include <sys/time.h>
#endif

// NOTE: the following number should be updated every time.
#define DM_COLLECTOR_C_VERSION "1.0.12"

// Global variable to control exportation of raw log
static ExportManagerState g_emanager;

static PyObject *dm_collector_c_disable_logs (PyObject *self, PyObject *args);
static PyObject *dm_collector_c_enable_logs (PyObject *self, PyObject *args);
static PyObject *dm_collector_c_set_filtered_export (PyObject *self, PyObject *args);
static PyObject *dm_collector_c_set_filtered (PyObject *self, PyObject *args);
static PyObject *dm_collector_c_generate_diag_cfg (PyObject *self, PyObject *args);
static PyObject *dm_collector_c_feed_binary (PyObject *self, PyObject *args);
static PyObject *dm_collector_c_reset (PyObject *self, PyObject *args);
static PyObject *dm_collector_c_receive_log_packet (PyObject *self, PyObject *args);

static PyMethodDef DmCollectorCMethods[] = {
    {"disable_logs", dm_collector_c_disable_logs, METH_VARARGS,
        "Disable logs for a serial port.\n"
        "\n"
        "Args:\n"
        "    port: a diagnositic serial port.\n"
        "\n"
        "Returns:\n"
        "    Successful or not.\n"
    },
    {"enable_logs", dm_collector_c_enable_logs, METH_VARARGS,
        "Enable logs for a serial port.\n"
        "\n"
        "Args:\n"
        "    port: a diagnositic serial port.\n"
        "    type_names: a sequence of type names.\n"
        "\n"
        "Returns:\n"
        "    Successful or not.\n"
        "\n"
        "Raises\n"
        "    ValueError: when an unrecognized type name is passed in.\n"
    },
    {"set_filtered_export", dm_collector_c_set_filtered_export, METH_VARARGS,
        "Configure this moduel to output a filtered log file.\n"
        "\n"
        "Args:\n"
        "    type_names: a sequence of type names.\n"
        "\n"
        "Returns:\n"
        "    Successful or not.\n"
        "\n"
        "Raises\n"
        "    ValueError: when an unrecognized type name is passed in.\n"
    },
    {"set_filtered", dm_collector_c_set_filtered, METH_VARARGS,
        "Configure this moduel to only decode filtered logs.\n"
        "\n"
        "Args:\n"
        "    type_names: a sequence of type names.\n"
        "\n"
        "Returns:\n"
        "    Successful or not.\n"
        "\n"
        "Raises\n"
        "    ValueError: when an unrecognized type name is passed in.\n"
    },
    {"feed_binary", dm_collector_c_feed_binary, METH_VARARGS,
        "Feed raw packets."},
    {"reset", dm_collector_c_reset, METH_VARARGS,
        "Reset dm_collector."},
    {"generate_diag_cfg", dm_collector_c_generate_diag_cfg, METH_VARARGS,
        "Generate a Diag.cfg file.\n"
        "\n"
        "This file can be loaded by diag_mdlog program on Android phones. It\n"
        "disables all previous log messages, then enables logs specified in\n"
        "type_names.\n"
        "\n"
        "Args:\n"
        "    file: output Python file object\n"
        "    type_names: the type of logs you wish to enable.\n"
    },
    {"receive_log_packet", dm_collector_c_receive_log_packet, METH_VARARGS,
        "Extract a log packet from feeded data.\n"
        "\n"
        "Args:\n"
        "    skip_decoding: If set to True, only the header would be decoded.\n"
        "        Default to False.\n"
        "    include_timestamp: Return the time when the message is received.\n"
        "        Default to False.\n"
        "\n"
        "Returns:\n"
        "    If include_timestamp is True, return (decoded, posix_timestamp);\n"
        "    otherwise only return decoded message.\n"
    },
    {NULL, NULL, 0, NULL}        /* Sentinel */
};

// sort, unique and bucketing
static void
sort_type_ids(IdVector& type_ids, std::vector<IdVector>& out_vectors) {
    sort(type_ids.begin(), type_ids.end());
    IdVector::iterator itr = std::unique(type_ids.begin(), type_ids.end());
    type_ids.resize(std::distance(type_ids.begin(), itr));

    out_vectors.clear();
    int last_equip_id = -1;
    size_t i = 0, j = 0;
    for (j = 0; j < type_ids.size(); j++) {
        if (j != 0 && last_equip_id != get_equip_id(type_ids[j])) {
            out_vectors.push_back(IdVector(type_ids.begin() + i,
                                            type_ids.begin() + j));
            i = j;
        }
        last_equip_id = get_equip_id(type_ids[j]);
    }
    if (i != j) {
        out_vectors.push_back(IdVector(type_ids.begin() + i,
                                        type_ids.begin() + j));
    }
    return;
}

static bool
check_file (PyObject *o) {
    return PyObject_HasAttrString(o, "write");
}

// FIXME: currently it is the same with check_file(), but it should be stricter
static bool
check_serial_port (PyObject *o) {
    return PyObject_HasAttrString(o, "read");
}

static bool
send_msg (PyObject *serial_port, const char *b, int length) {
    std::string frame = encode_hdlc_frame(b, length);
    PyObject *o = PyObject_CallMethod(serial_port,
                                        (char *) "write",
                                        (char *) "s#", frame.c_str(), frame.size());
    Py_DECREF(o);
    return true;
}

#ifndef _WIN32
static double
get_posix_timestamp () {
    struct timeval tv;
    (void) gettimeofday(&tv, NULL);
    return (double)(tv.tv_sec) + (double)(tv.tv_usec) / 1.0e6;
}
#else
static double
get_posix_timestamp () {
    return 0;
}
#endif

// Return: successful or not
static PyObject *
dm_collector_c_disable_logs (PyObject *self, PyObject *args) {
    (void)self;
    IdVector empty;
    BinaryBuffer buf;
    PyObject *serial_port = NULL;
    if (!PyArg_ParseTuple(args, "O", &serial_port)) {
        return NULL;
    }
    Py_INCREF(serial_port);

    // Check arguments
    if (!check_serial_port(serial_port)) {
        PyErr_SetString(PyExc_TypeError, "\'port\' is not a serial port.");
        goto raise_exception;
    }

    buf = encode_log_config(DISABLE, empty);
    if (buf.first == NULL || buf.second == 0) {
        Py_DECREF(serial_port);
        Py_RETURN_FALSE;
    }
    (void) send_msg(serial_port, buf.first, buf.second);
    Py_DECREF(serial_port);
    delete [] buf.first;
    Py_RETURN_TRUE;

    raise_exception:
        Py_DECREF(serial_port);
        return NULL;
}

// Converts type names to a vector of IDs.
// Returns true if all string are successfully converted, or false if wrong name
// is found.
static bool
map_typenames_to_ids (PyObject *type_names, IdVector &type_ids) {
    Py_ssize_t n = PySequence_Length(type_names);

    bool name_error = false;
    for (Py_ssize_t i = 0; i < n; i++) {
        PyObject *item = PySequence_GetItem(type_names, i);
        if (!PyString_Check(item)) {
            // ignore non-strings
        } else {
            const char *name = PyString_AsString(item);
            int cnt = find_ids(LogPacketTypeID_To_Name,
                                ARRAY_SIZE(LogPacketTypeID_To_Name, ValueName),
                                name, type_ids);
            if (cnt == 0) {
                name_error = true;
            }
        }
        if (item != NULL) {
            Py_DECREF(item);    // Discard reference ownership
        }
        if (name_error) {
            break;
        }
    }
    return !name_error;
}

// A helper function that generated binary code to enable the specified types
// of messages.
// If error occurs, false is returned and PyErr_SetString() will be called.
static bool
generate_log_config_msgs (PyObject *file_or_serial, PyObject *type_names) {

    IdVector type_ids;
    bool success = map_typenames_to_ids(type_names, type_ids);
    if (!success) {
        PyErr_SetString(PyExc_ValueError, "Wrong type name.");
        return false;
    }

    BinaryBuffer buf;
    // Yuanjie: check if Modem_debug_message exists. If so, enable it in slightly different way
    IdVector::iterator debug_ind = type_ids.begin();
    for(; debug_ind != type_ids.end(); debug_ind++) {
        if(*debug_ind==Modem_debug_message){
            break;
        }
    }
    if(debug_ind!=type_ids.end()){
        //Modem_debug_message should be enabled
        type_ids.erase(debug_ind);

        // Enable LTE ML1 debug
        // buf = encode_log_config(DEBUG_LTE_ML1, type_ids);
        // if (buf.first != NULL && buf.second != 0) {
        //     (void) send_msg(file_or_serial, buf.first, buf.second);
        //     delete [] buf.first;
        // } else {
        //     PyErr_SetString(PyExc_RuntimeError, "Log config msg failed to encode.");
        //     return false;
        // }

        // Enable WCDMA debug
        buf = encode_log_config(DEBUG_WCDMA_L1, type_ids);
        if (buf.first != NULL && buf.second != 0) {
            (void) send_msg(file_or_serial, buf.first, buf.second);
            delete [] buf.first;
        } else {
            PyErr_SetString(PyExc_RuntimeError, "Log config msg failed to encode.");
            return false;
        }

    }

    // send log config messages
    std::vector<IdVector> type_id_vectors;
    sort_type_ids(type_ids, type_id_vectors);
    for (size_t i = 0; i < type_id_vectors.size(); i++) {
        const IdVector& v = type_id_vectors[i];
        buf = encode_log_config(SET_MASK, v);
        if (buf.first != NULL && buf.second != 0) {
            (void) send_msg(file_or_serial, buf.first, buf.second);
            delete [] buf.first;
        } else {
            PyErr_SetString(PyExc_RuntimeError, "Log config msg failed to encode.");
            return false;
        }
    }

    return true;
}

// A helper function that generated binary code of config headers.
// If error occurs, false is returned and PyErr_SetString() will be called.
static bool
generate_log_config_headers (PyObject *file_or_serial, PyObject *type_names) {
    (void)type_names;
    BinaryBuffer buf;
    IdVector empty;
    for (int k = 0; k < 12; k++) {
        switch (k) {
            case 0:
                buf = encode_log_config(DIAG_BEGIN_1D, empty);
                break;
            case 1:
                buf = encode_log_config(DIAG_BEGIN_00, empty);
                break;
            case 2:
                buf = encode_log_config(DIAG_BEGIN_7C, empty);
                break;
            case 3:
                buf = encode_log_config(DIAG_BEGIN_1C, empty);
                break;
            case 4:
                buf = encode_log_config(DIAG_BEGIN_0C, empty);
                break;
            case 5:
                buf = encode_log_config(DIAG_BEGIN_63, empty);
                break;
            case 6:
                buf = encode_log_config(DIAG_BEGIN_4B0F0000, empty);
                break;
            case 7:
                buf = encode_log_config(DIAG_BEGIN_4B090000, empty);
                break;
            case 8:
                buf = encode_log_config(DIAG_BEGIN_4B080000, empty);
                break;
            case 9:
                buf = encode_log_config(DIAG_BEGIN_4B080100, empty);
                break;
            case 10:
                buf = encode_log_config(DIAG_BEGIN_4B040000, empty);
                break;
            case 11:
                buf = encode_log_config(DIAG_BEGIN_4B040F00, empty);
                break;
            default:
                break;
        }
        if (buf.first != NULL && buf.second != 0) {
            (void) send_msg(file_or_serial, buf.first, buf.second);
            delete [] buf.first;
            buf.first = NULL;
        } else {
            PyErr_SetString(PyExc_RuntimeError, "Log config msg failed to encode.");
            return false;
        }
    }
    return true;
}

// A helper function that generated binary code of config ends.
// If error occurs, false is returned and PyErr_SetString() will be called.
static bool
generate_log_config_ends (PyObject *file_or_serial, PyObject *type_names) {
    (void)type_names;
    BinaryBuffer buf;
    IdVector empty;
    buf = encode_log_config(DIAG_END_6000, empty);
    if (buf.first != NULL && buf.second != 0) {
        (void) send_msg(file_or_serial, buf.first, buf.second);
        delete [] buf.first;
        buf.first = NULL;
    } else {
        PyErr_SetString(PyExc_RuntimeError, "Log config msg failed to encode.");
        return false;
    }
    return true;
}



// Return: successful or not
static PyObject *
dm_collector_c_enable_logs (PyObject *self, PyObject *args) {
    (void)self;
    PyObject *serial_port = NULL;
    PyObject *sequence = NULL;
    bool success = false;

    if (!PyArg_ParseTuple(args, "OO", &serial_port, &sequence)) {
        return NULL;
    }
    Py_INCREF(serial_port);
    Py_INCREF(sequence);

    // Check arguments
    if (!check_serial_port(serial_port)) {
        PyErr_SetString(PyExc_TypeError, "\'port\' is not a serial port.");
        goto raise_exception;
    }
    if (!PySequence_Check(sequence)) {
        PyErr_SetString(PyExc_TypeError, "\'type_names\' is not a sequence.");
        goto raise_exception;
    }

    success = generate_log_config_msgs(serial_port, sequence);
    if (!success) {
        goto raise_exception;
    }
    Py_DECREF(sequence);
    Py_DECREF(serial_port);
    Py_RETURN_TRUE;

    raise_exception:
        Py_DECREF(sequence);
        Py_DECREF(serial_port);
        return NULL;
}

// Return: successful or not
static PyObject *
dm_collector_c_set_filtered_export (PyObject *self, PyObject *args) {
    (void)self;
    const char *path;
    PyObject *sequence = NULL;
    IdVector type_ids;
    bool success = false;

    if (!PyArg_ParseTuple(args, "sO", &path, &sequence)) {
        return NULL;
    }
    Py_INCREF(sequence);

    // Check arguments
    if (!PySequence_Check(sequence)) {
        PyErr_SetString(PyExc_TypeError, "\'type_names\' is not a sequence.");
        goto raise_exception;
    }

    success = map_typenames_to_ids(sequence, type_ids);
    if (!success) {
        PyErr_SetString(PyExc_ValueError, "Wrong type name.");
        goto raise_exception;
    }
    Py_DECREF(sequence);

    manager_change_config(&g_emanager, path, type_ids);
    Py_RETURN_TRUE;

    raise_exception:
        Py_DECREF(sequence);
        return NULL;
}

// Return: successful or not
static PyObject *
dm_collector_c_set_filtered (PyObject *self, PyObject *args) {
    (void)self;
    PyObject *sequence = NULL;
    IdVector type_ids;
    bool success = false;

    if (!PyArg_ParseTuple(args, "O", &sequence)) {
        return NULL;
    }
    Py_INCREF(sequence);

    // Check arguments
    if (!PySequence_Check(sequence)) {
        PyErr_SetString(PyExc_TypeError, "\'type_names\' is not a sequence.");
        goto raise_exception;
    }

    success = map_typenames_to_ids(sequence, type_ids);
    if (!success) {
        PyErr_SetString(PyExc_ValueError, "Wrong type name.");
        goto raise_exception;
    }
    Py_DECREF(sequence);

    manager_change_config(&g_emanager, NULL, type_ids);
    Py_RETURN_TRUE;

    raise_exception:
        Py_DECREF(sequence);
        return NULL;
}

// Return: successful or not
static PyObject *
dm_collector_c_generate_diag_cfg (PyObject *self, PyObject *args) {
    (void)self;
    PyObject *file = NULL;
    PyObject *sequence = NULL;
    bool success = false;
    BinaryBuffer buf;
    IdVector empty;

    if (!PyArg_ParseTuple(args, "OO", &file, &sequence)) {
        return NULL;
    }
    Py_INCREF(file);
    Py_INCREF(sequence);

    // Check arguments
    if (!check_file(file)) {
        PyErr_SetString(PyExc_TypeError, "\'file\' is not a file object.");
        goto raise_exception;
    }
    if (!PySequence_Check(sequence)) {
        PyErr_SetString(PyExc_TypeError, "\'type_names\' is not a sequence.");
        goto raise_exception;
    }

    // Config Headers
    success = generate_log_config_headers(file, sequence);
    if (!success) {
        goto raise_exception;
    }

    // Disable previous logs
    for (int k = 0; k < 2; k++) {
        if (k == 0) {   // Disable normal log msgs
            // buf = encode_log_config(DISABLE, empty);
            buf = encode_log_config(DISABLE_DEBUG, empty);
        } else {        // Disable debug msgs
            // buf = encode_log_config(DISABLE_DEBUG, empty);
            buf = encode_log_config(DISABLE, empty);
        }
        if (buf.first != NULL && buf.second != 0) {
            (void) send_msg(file, buf.first, buf.second);
            delete [] buf.first;
            buf.first = NULL;
        } else {
            PyErr_SetString(PyExc_RuntimeError, "Log config msg failed to encode.");
            goto raise_exception;
        }
    }

    success = generate_log_config_msgs(file, sequence);
    if (!success) {
        goto raise_exception;
    }

    // Config End
    success = generate_log_config_ends(file, sequence);
    if (!success) {
        goto raise_exception;
    }

    Py_DECREF(sequence);
    Py_DECREF(file);
    Py_RETURN_TRUE;

    raise_exception:
        Py_DECREF(sequence);
        Py_DECREF(file);
        return NULL;
}

// Return: None
static PyObject *
dm_collector_c_feed_binary (PyObject *self, PyObject *args) {
    (void)self;
    const char *b;
    int length;
    if (!PyArg_ParseTuple(args, "s#", &b, &length)){
        // printf("dm_collector_c_feed_binary returns NULL\n");
        return NULL;
    }
    feed_binary(b, length);
    Py_RETURN_NONE;
}

static PyObject *
dm_collector_c_reset (PyObject *self, PyObject *args) {
    (void)self;
    (void)args;
    reset_binary();
    Py_RETURN_NONE;
}


// Return: decoded_list or None
static PyObject *
dm_collector_c_receive_log_packet (PyObject *self, PyObject *args) {
<<<<<<< HEAD
    // (void)self;
=======
    (void)self;
>>>>>>> 3ff3d315
    std::string frame;
    bool crc_correct = false;
    bool skip_decoding = false, include_timestamp = false;  // default values
    double posix_timestamp = (include_timestamp? get_posix_timestamp(): -1.0);
    
    bool success = get_next_frame(frame, crc_correct);
    // printf("success=%d crc_correct=%d is_log_packet=%d\n", success, crc_correct, is_log_packet(frame.c_str(), frame.size()));
    // if (success && crc_correct && is_log_packet(frame.c_str(), frame.size())) {
    if (success && crc_correct) {
            PyObject *arg_skip_decoding = NULL;
            PyObject *arg_include_timestamp = NULL;
            if (!PyArg_ParseTuple(args, "|OO:receive_log_packet",
                                        &arg_skip_decoding, &arg_include_timestamp))
                return NULL;
            if (arg_skip_decoding != NULL) {
                Py_INCREF(arg_skip_decoding);
                skip_decoding = (PyObject_IsTrue(arg_skip_decoding) == 1);
                Py_DECREF(arg_skip_decoding);
            }
            if (arg_include_timestamp != NULL) {
                Py_INCREF(arg_include_timestamp);
                include_timestamp = (PyObject_IsTrue(arg_include_timestamp) == 1);
                Py_DECREF(arg_include_timestamp);
            }

        manager_export_binary(&g_emanager, frame.c_str(), frame.size());
        if(is_log_packet(frame.c_str(), frame.size())){
            const char *s = frame.c_str();
            PyObject *decoded = decode_log_packet(s + 2,  // skip first two bytes
                                                  frame.size() - 2,
                                                  skip_decoding);
            if (include_timestamp) {
                PyObject *ret = Py_BuildValue("(Od)", decoded, posix_timestamp);
                Py_DECREF(decoded);
                return ret;
            } else {
                return decoded;
            }
        }
        else if(is_debug_packet(frame.c_str(), frame.size())){
            //Yuanjie: the original debug msg does not have header...

            unsigned short n_size = frame.size()+sizeof(char)*14;

            unsigned char tmp[14]={
                0xFF, 0xFF,
                0x00, 0x00, 0xeb, 0x1f,
                0x00, 0x00, 0x73, 0xB7,
                0xB8, 0x65, 0xDD, 0x00
            };
            // tmp[2]=(char)(n_size);
            *(tmp+2)=n_size;
            *(tmp)=n_size;
            char *s = new char[n_size];
            memmove(s,tmp,sizeof(char)*14);
            memmove(s+sizeof(char)*14,frame.c_str(),frame.size());
            PyObject *decoded = decode_log_packet_modem(s, n_size, skip_decoding);

            // char *s = new char[n_size];
            // memset(s,0,sizeof(char)*n_size);
            // *s = n_size;
            // *(s+2) = n_size;
            // *(s+4) = 0xeb;
            // *(s+5) = 0x1f;
            // memmove(s+sizeof(char)*14,frame.c_str(),frame.size());
            // PyObject *decoded = decode_log_packet(s, n_size, skip_decoding);



            // // The following code does not crash on Android.
            // // But if use s and frame.size(), it crashes
            // const char *s = frame.c_str();
            // PyObject *decoded = decode_log_packet(  s + 2,  // skip first two bytes
            //                                         frame.size() - 2,
            //                                         skip_decoding);

            if (include_timestamp) {
                PyObject *ret = Py_BuildValue("(Od)", decoded, posix_timestamp);
                Py_DECREF(decoded);
                // delete [] s; //Yuanjie: bug for it on Android, but no problem on laptop
                return ret;
            } else {
                // delete [] s; //Yuanjie: bug for it on Android, but no problem on laptop
                return decoded;
            }
        }
        else {
            Py_RETURN_NONE;
        }

    } else {
        Py_RETURN_NONE;
    }
}

// Init the module
PyMODINIT_FUNC
initdm_collector_c(void)
{
    PyObject *dm_collector_c = Py_InitModule3("dm_collector_c", DmCollectorCMethods,
        "collects and decodes diagnositic logs from Qualcomm chipsets.");

    PyObject *log_packet_types;

    // dm_ccllector_c.log_packet_types: stores all supported type names
    if(EXPOSE_INTERNAL_LOGS == 1) {
        //YUANJIE: expose all logs to MobileInsight
        int n_types = ARRAY_SIZE(LogPacketTypeID_To_Name, ValueName);
        log_packet_types = PyTuple_New(n_types);
        for (int i = 0; i < n_types; i++) {
            // There is no leak here, because PyTuple_SetItem steals reference


            // Yuanjie: only expose public logs to py module
            // Refer to consts.h
            // printf("%s\n",LogPacketTypeID_To_Name[i].name);
            PyTuple_SetItem(log_packet_types,
                        i,
                        Py_BuildValue("s", LogPacketTypeID_To_Name[i].name));
        }

    }
    else {
        //YUANJIE: internal logs are not exposed
        int n_types = 0;
        for (int i = 0; i < (int)ARRAY_SIZE(LogPacketTypeID_To_Name, ValueName); i++)
        {
            if(LogPacketTypeID_To_Name[i].b_public)
                n_types++;
        }
        log_packet_types = PyTuple_New(n_types);
        int count=0;
        for (int i = 0; i < (int)ARRAY_SIZE(LogPacketTypeID_To_Name, ValueName); i++)
        {
            if(LogPacketTypeID_To_Name[i].b_public){
                // printf("%s\n",LogPacketTypeID_To_Name[i].name);
                PyTuple_SetItem(log_packet_types,
                        count,
                        Py_BuildValue("s", LogPacketTypeID_To_Name[i].name));
                count++;
            }

        }
    }

    PyObject_SetAttrString(dm_collector_c, "log_packet_types", log_packet_types);
    Py_DECREF(log_packet_types);

    // dm_ccllector_c.version: stores the value of DM_COLLECTOR_C_VERSION
    PyObject *pystr = PyString_FromString(DM_COLLECTOR_C_VERSION);
    PyObject_SetAttrString(dm_collector_c, "version", pystr);
    Py_DECREF(pystr);

    manager_init_state(&g_emanager);
}<|MERGE_RESOLUTION|>--- conflicted
+++ resolved
@@ -595,11 +595,9 @@
 // Return: decoded_list or None
 static PyObject *
 dm_collector_c_receive_log_packet (PyObject *self, PyObject *args) {
-<<<<<<< HEAD
+
     // (void)self;
-=======
-    (void)self;
->>>>>>> 3ff3d315
+
     std::string frame;
     bool crc_correct = false;
     bool skip_decoding = false, include_timestamp = false;  // default values
